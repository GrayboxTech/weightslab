--- conflicted
+++ resolved
@@ -47,9 +47,6 @@
 
         name = 'train_loader' if is_training else 'test_loader'
         try:
-<<<<<<< HEAD
-            get_dataloader(name).tracked_dataset.update_batch_sample_stats(
-=======
             loader = get_dataloader(name)
 
             # TODO (GP): improve this logic to avoid double updates
@@ -63,17 +60,12 @@
                     if set(batch_ids_np).issubset(set(loader.tracked_dataset.unique_ids)):
                         break
             loader.tracked_dataset.update_batch_sample_stats(
->>>>>>> 7ef3ea5d
                 model_age,
                 batch_ids_np,
                 per_sample_loss_np,
                 pred_np
             )
-<<<<<<< HEAD
-            get_dataloader(name).tracked_dataset.update_sample_stats_ex_batch(
-=======
             loader.tracked_dataset.update_sample_stats_ex_batch(
->>>>>>> 7ef3ea5d
                 batch_ids_np,
                 {
                     "loss/combined": per_sample_loss_np,
