--- conflicted
+++ resolved
@@ -22,11 +22,7 @@
 
         # Init Variables
         self.stamp = time.time()
-<<<<<<< HEAD
-        self.test_dir = '/tmp/utests/'
-=======
         self.test_dir = '/tmp/utests/'; os.makedirs('/tmp/utests/', exist_ok=True)
->>>>>>> 0a2f9b60
         self.all_layers = {}
 
     def tearDown(self):
