import os
import time
import tqdm
import warnings; warnings.filterwarnings("ignore")
import unittest
import torch as th
import weightslab as wl

from unittest import mock

from torchvision import transforms as T
from torchvision import datasets as ds

from torch.utils.data import DataLoader
from weightslab.baseline_models.pytorch.models import FashionCNN
from weightslab.components.checkpoint import CheckpointManager


# Set Global Default Settings
th.manual_seed(42)  # Set SEED
DEVICE = "cpu"


class CheckpointManagerTest(unittest.TestCase):
    def setUp(self) -> None:
        print(f"\n--- Start {self._testMethodName} ---\n")

        # Init Variables
        self.stamp = time.time()
<<<<<<< HEAD
        self.temporary_directory = '/tmp/utests/'; os.makedirs('/tmp/utests/', exist_ok=True)
=======
        self.temporary_directory = '/tmp/utests/'; os.makedirs('/tmp/utests/', exists_ok=True)
>>>>>>> 2951b58a

        # Initialize the checkpoint manager
        self.checkpoint_manager = CheckpointManager(self.temporary_directory)

        # Instanciate the model
        model = FashionCNN().to(DEVICE)

        # Dataset initialization
        data_eval = ds.MNIST(
            os.path.join(self.temporary_directory, "data"),
            download=True,
            train=False,
            transform=T.Compose([T.ToTensor()])
        )
        data_train = ds.MNIST(
            os.path.join(self.temporary_directory, "data"),
            train=False,
            transform=T.Compose([T.ToTensor()]),
            download=True
        )

        # Mock the summary writer
        self.summary_writer_mock = mock.Mock()
        self.summary_writer_mock.add_scalars = mock.MagicMock()

        # Register model, optimizer and dataloaders in the ledger
        self._model = wl.watch_or_edit(model, flag='model', name='exp_model')
        optimizer = th.optim.Adam(model.parameters(), lr=1e-3)
        self._optimizer = wl.watch_or_edit(optimizer, flag='optimizer', name='exp_optimizer')

        # Wrap datasets in DataLoaders so checkpoint manager can access .dataset
        self._train_loader = wl.watch_or_edit(DataLoader(data_train, batch_size=128, shuffle=True), flag='dataloader', name='exp_train')
        self._eval_loader = wl.watch_or_edit(DataLoader(data_eval, batch_size=128, shuffle=False), flag='dataloader', name='exp_eval')

        # Register a mock logger as well (keeps compatibility with older code)
        self._logger = wl.watch_or_edit(self.summary_writer_mock, flag='logger', name='exp_logger')

        # Force controller to resume step
        from weightslab.components.global_monitoring import pause_controller
        pause_controller.resume()

    def tearDown(self):
        """
        Runs AFTER every single test method (test_...).
        This is where you should place your final print('\n').
        """
        print(
            f"\n--- FINISHED: {self._testMethodName} in " +
            f"{time.time()-self.stamp}s ---\n")

    def _eval_n_steps(self, num_batches: int = 1):
        """Run evaluation for `num_batches` batches and return (loss, accuracy).

        This mimics `Experiment.eval_n_steps` used by the tests.
        """
        self._model.eval()
        correct = 0
        total = 0
        loss_accum = 0.0
        crit = th.nn.CrossEntropyLoss()
        with th.no_grad():
            for i, batch in enumerate(tqdm.tqdm(self._eval_loader)):
                if i >= num_batches:
                    break
                x, y = batch
                x = x.to(DEVICE)
                y = y.to(DEVICE)
                out = self._model(x)
                loss = crit(out, y)
                loss_accum += float(loss.item())
                preds = out.argmax(dim=1)
                correct += int((preds == y).sum().item())
                total += y.size(0)
        acc = correct / total if total else 0.0
        return (loss_accum / max(1, num_batches), acc)

    def _train_n_steps(self, n_samples: int = 32):
        """Train for approximately `n_samples` samples (consumes batches).

        This mimics `Experiment.train_n_steps` used by the tests.
        """
        self._model.train()
        eaten = 0
        crit = th.nn.CrossEntropyLoss()
        optimizer = self._optimizer
        for x, y in tqdm.tqdm(self._train_loader):
            if eaten >= n_samples:
                break
            x = x.to(DEVICE)
            y = y.to(DEVICE)
            optimizer.zero_grad()
            out = self._model(x)
            loss = crit(out, y)
            loss.backward()
            optimizer.step()
            eaten += y.size(0)

    def _set_learning_rate(self, lr: float):
        for g in self._optimizer.param_groups:
            g['lr'] = lr

    def test_three_dumps_one_load(self):
        # Dump a untrained model into checkpoint.
        self.checkpoint_manager = CheckpointManager('/tmp/utests/')
        self.assertFalse(self.checkpoint_manager.id_to_path)
        self.checkpoint_manager.dump(
            model_name='exp_model',
            optimizer_name='exp_optimizer',
            experiment_name='x0'
        )
        self.assertTrue(0 in self.checkpoint_manager.id_to_path)
        self.assertEqual(self.checkpoint_manager.next_id, 0)
        self.assertEqual(self.checkpoint_manager.prnt_id, 0)

        # Eval the model pretraining.
        _, _ = self._eval_n_steps(16)

        # Train for 2k samples. Eval on 8k samples.
        self._train_n_steps(32 * 2)
        _, eval_accuracy_post_2k_samples = self._eval_n_steps(16)
        self.checkpoint_manager.dump(
            model_name='exp_model',
            optimizer_name='exp_optimizer',
            experiment_name='x0'
        )
        self.assertTrue(1 in self.checkpoint_manager.id_to_path)

        # Train for another 2k samples. Eval on 8k samples.
        self._train_n_steps(32 * 2)
        _, _ = self._eval_n_steps(16)
        self.checkpoint_manager.dump(
            model_name='exp_model',
            optimizer_name='exp_optimizer',
            experiment_name='x0'
        )
        self.assertTrue(2 in self.checkpoint_manager.id_to_path)

        # Load the checkpoint afte first 2k samples. Eval.
        # Then change some hyperparameters and retrain.
        self.checkpoint_manager.load(
            1,
            model_name='exp_model',
            optimizer_name='exp_optimizer',
        )
        _, eval_accuracy_post_2k_loaded = self._eval_n_steps(16)
        self.assertEqual(eval_accuracy_post_2k_loaded,
                         eval_accuracy_post_2k_samples)
        self.assertEqual(self.checkpoint_manager.next_id, 2)
        self.assertEqual(self.checkpoint_manager.prnt_id, 1)
        self._set_learning_rate(1e-2)
        self._train_n_steps(32 * 2)
        _, _ = self._eval_n_steps(16)
        self.checkpoint_manager.dump(
            model_name='exp_model',
            optimizer_name='exp_optimizer',
            experiment_name='x0'
        )
        self.assertTrue(3 in self.checkpoint_manager.id_to_path)
        self.assertEqual(self.checkpoint_manager.id_to_prnt[3], 1)

    def test_operate_and_dump_and_load(self):
        # Dump a untrained model into checkpoint.
        self.assertFalse(self.checkpoint_manager.id_to_path)
        self.checkpoint_manager.dump(
            model_name='exp_model',
            optimizer_name='exp_optimizer',
            experiment_name='x0'
        )
        self.assertTrue(0 in self.checkpoint_manager.id_to_path)
        self.assertEqual(self.checkpoint_manager.next_id, 0)
        self.assertEqual(self.checkpoint_manager.prnt_id, 0)

        # Eval the model pretraining.
        _, _ = self._eval_n_steps(16)
        # Train for 2k samples. Eval on 8k samples.
        self._train_n_steps(32 * 2)

        # Operate on the model architecture
        # # Change HP
        self._set_learning_rate(1e-5)
        # # Add two neurons to layer 2
        self._model.apply_architecture_op(
            op_type=1,
            layer_id=0,
            neuron_indices=None
        )
        self._model.apply_architecture_op(
            op_type=1,
            layer_id=0,
            neuron_indices=None
        )
        # # Prune one neuron from layer 3
        self._model.apply_architecture_op(
            op_type=2,
            layer_id=3,
            neuron_indices=[-1]
        )
        # # Reset & Freeze last layer
        self._model.apply_architecture_op(
            op_type=4,
            layer_id=-1,
            neuron_indices=None
        )
        self._model.apply_architecture_op(
            op_type=3,
            layer_id=-1,
            neuron_indices=None
        )
        init_out_neurons_last_layer = self._model.layers[-2].out_features

        # Dump the modified model
        self.checkpoint_manager.dump(
            model_name='exp_model',
            optimizer_name='exp_optimizer',
            experiment_name='x0'
        )
        self.assertTrue(1 in self.checkpoint_manager.id_to_path)

        # Operate again
        # # Change HP
        self._set_learning_rate(1)
        # # Add two neurons to layer 2
        self._model.apply_architecture_op(
            op_type=1,
            layer_id=2,
            neuron_indices=[-1, -1]
        )
        # # Prune one neuron from layer 3
        self._model.apply_architecture_op(
            op_type=2,
            layer_id=4,
            neuron_indices=[-1]
        )

        # Load the checkpoint after first training and operations.
        # Then eval & change some hyperparameters and retrain.
        self.checkpoint_manager.load(
            1,
            model_name='exp_model',
            optimizer_name='exp_optimizer',
        )
        self.assertEqual(self.checkpoint_manager.next_id, 1)
        self.assertEqual(self.checkpoint_manager.prnt_id, 1)
        self.assertEqual(
            self._model.layers[-2].out_neurons,
            init_out_neurons_last_layer
        )
        # Operate
        # # Change HP
        self._set_learning_rate(1e-4)
        # # Prune one neuron from layer 3
        self._model.apply_architecture_op(
            op_type=2,
            layer_id=1,
            neuron_indices=[0]
        )
        # Retrain
        self._train_n_steps(32 * 2)
        # Eval again
        _, _ = self._eval_n_steps(16)


if __name__ == '__main__':
    unittest.main()<|MERGE_RESOLUTION|>--- conflicted
+++ resolved
@@ -27,11 +27,7 @@
 
         # Init Variables
         self.stamp = time.time()
-<<<<<<< HEAD
         self.temporary_directory = '/tmp/utests/'; os.makedirs('/tmp/utests/', exist_ok=True)
-=======
-        self.temporary_directory = '/tmp/utests/'; os.makedirs('/tmp/utests/', exists_ok=True)
->>>>>>> 2951b58a
 
         # Initialize the checkpoint manager
         self.checkpoint_manager = CheckpointManager(self.temporary_directory)
