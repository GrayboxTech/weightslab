--- conflicted
+++ resolved
@@ -25,17 +25,22 @@
 
     def wait_if_paused(self):
         # Called from main thread / model forward. Blocks if paused.
+        print('Waiting if paused...')
         self._event.wait()   # releases GIL while waiting
+        print('Wait over, resuming...')
 
     def pause(self):
+        print('Training paused.')
         self._event.clear()
         set_hyperparam(None, 'is_training', False)
     
     def resume(self):
+        print('Training resumed.')
         self._event.set()
         set_hyperparam(None, 'is_training', True)
 
     def is_paused(self):
+        print('Checking if paused:', not self._event.is_set())
         return not self._event.is_set()
 
 pause_controller = PauseController()
@@ -76,7 +81,6 @@
     The actual context manager class that handles __enter__ and __exit__.
     It holds a reference to the outer WeightsLab instance.
     """
-<<<<<<< HEAD
     def __init__(self, for_training: bool):
         self.for_training = for_training
         self.architecture_guard = weightslab_rlock
@@ -162,28 +166,6 @@
                 pass
 
         return False 
-=======
-    def __init__(self):
-        self._event = Event()
-
-    def wait_if_paused(self):
-        # Called from main thread / model forward. Blocks if paused.
-        print('Waiting if paused...')
-        self._event.wait()   # releases GIL while waiting
-        print('Wait over, resuming...')
-
-    def pause(self):
-        print('Training paused.')
-        self._event.clear()
-
-    def resume(self):
-        print('Training resumed.')
-        self._event.set()
-
-    def is_paused(self):
-        print('Checking if paused:', not self._event.is_set())
-        return not self._event.is_set()
->>>>>>> 2789d4cb
 
 
 # Define Global Object here
