--- conflicted
+++ resolved
@@ -427,39 +427,7 @@
         except Exception:
             pass
 
-<<<<<<< HEAD
-        # Restore dataset states
-        try:
-            tr = None
-            try:
-                tr = get_dataloader(train_loader_name)
-            except Exception:
-                tr = None
-            if tr is not None and ckpt_dict.get(_CheckpointDictKeys.TDATA) is not None:
-                try:
-                    tr.dataset.load_state_dict(ckpt_dict[_CheckpointDictKeys.TDATA])
-                except Exception:
-                    _logger.exception("Failed to load train dataset state from checkpoint")
-        except Exception:
-            pass
-
-        try:
-            ev = None
-            try:
-                ev = get_dataloader(eval_loader_name)
-            except Exception:
-                ev = None
-            if ev is not None and ckpt_dict.get(_CheckpointDictKeys.EDATA) is not None:
-                try:
-                    ev.dataset.load_state_dict(ckpt_dict[_CheckpointDictKeys.EDATA])
-                except Exception:
-                    _logger.exception("Failed to load eval dataset state from checkpoint")
-        except Exception:
-            pass
-
-=======
         # Update hyperparameters in ledger if requested
->>>>>>> 7ef3ea5d
         try:
             hp_name = hyperparams_name
             if hp_name is None:
