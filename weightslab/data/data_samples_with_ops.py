--- conflicted
+++ resolved
@@ -598,7 +598,6 @@
                     SampleStatsEx.PREDICTION_LOSS.value: sample_loss
                 })
 
-<<<<<<< HEAD
         # Dump to H5 if needed
         self.dump_stats_to_h5()
 
@@ -664,8 +663,6 @@
             if extended_stats:
                 self.update_sample_stats_ex(sample_identifier, extended_stats)
             
-=======
->>>>>>> 793a20d7
     def update_sample_stats_ex(
         self,
         sample_id: int,
