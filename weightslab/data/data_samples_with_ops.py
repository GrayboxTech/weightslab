import os
import time
import logging
import torch as th
import numpy as np
import pandas as pd
import random as rnd
import threading
from pathlib import Path

from enum import Enum
from typing import Callable, Any, Set, Dict, Sequence, Optional
from torch.utils.data import Dataset, Subset
from weightslab.utils.tools import array_id_2bytes
from weightslab.backend.ledgers import get_hyperparams


# Global logger
logger = logging.getLogger(__name__)
SamplePredicateFn = Callable[[], bool]

# Global UID registry to detect train/test overlaps within a process
GLOBAL_UID_REGISTRY: Dict[str, Set[int]] = {
    'train': set(),
    'test': set(),
    'other': set(),
}

def _detect_dataset_split(ds) -> str:
    """Best-effort split detection for common datasets."""
    train_attr = getattr(ds, 'train', None)
    if train_attr is True:
        return 'train'
    if train_attr is False:
        return 'test'
    split = getattr(ds, 'split', None)
    if isinstance(split, str) and split.lower() in ('train', 'test'):
        return split.lower()
    return 'other'


def _is_scalarish(x) -> bool:
    if isinstance(x, (int, float, bool, np.integer, np.floating, np.bool_)):
        return True
    if isinstance(x, str):
        return len(x) <= 256
    if isinstance(x, np.ndarray) and x.ndim == 0:
        return True
    return False


def _is_dense_array(x) -> bool:
    return isinstance(x, np.ndarray) and x.ndim >= 2


def _to_numpy_safe(x):
    if isinstance(x, np.ndarray):
        return x
    if isinstance(x, (list, tuple)):
        try:
            return np.asarray(x)
        except Exception:
            return None
    try:
        if isinstance(x, th.Tensor):
            return x.detach().cpu().numpy()
    except Exception:
        pass
    return None


def _downsample_nn(arr: np.ndarray, max_hw: int = 96) -> np.ndarray:
    """
    Downsample 2D/3D arrays using simple striding (nearest-neighbor-like).
    Keeps channels if present. Avoids heavy deps.
    """
    if arr.ndim == 2:
        H, W = arr.shape
        scale = max(1, int(np.ceil(max(H, W) / max_hw)))
        return arr[::scale, ::scale]
    if arr.ndim == 3:
        # detect channels-first
        if arr.shape[0] < arr.shape[1]:
            C, H, W = arr.shape
            scale = max(1, int(np.ceil(max(H, W) / max_hw)))
            return arr[:, ::scale, ::scale]
        else:
            H, W, C = arr.shape
            scale = max(1, int(np.ceil(max(H, W) / max_hw)))
            return arr[::scale, ::scale, :]
    return arr


class SampleStatsEx(str, Enum):
    PREDICTION_AGE = "prediction_age"
    PREDICTION_LOSS = "prediction_loss"
    PREDICTION_RAW = "prediction_raw"
    TARGET = "target"
    SAMPLE_ID = "sample_id"
    INDEX = "index"
    DENY_LISTED = "deny_listed"
    ENCOUNTERED = "encountered"
    TAGS = "tags"

    @classmethod
    def ALL(cls):
        return list(map(lambda c: c.value, cls))


# Which sample stats to auto-save to H5 upon update
SAMPLES_STATS_TO_SAVE_TO_H5 = [
    # SampleStatsEx.sample_id.value,  # Already saved as key uid in h5
    SampleStatsEx.DENY_LISTED.value,
    SampleStatsEx.TAGS.value,
    SampleStatsEx.ENCOUNTERED.value,
    SampleStatsEx.PREDICTION_LOSS.value,
    SampleStatsEx.PREDICTION_AGE.value,
<<<<<<< HEAD
    # SampleStatsEx.PREDICTION_RAW.value, 
=======
    SampleStatsEx.PREDICTION_RAW.value,
>>>>>>> 8167421e
]
SAMPLES_STATS_IMMEDIATE_SAVING_TO_H5 = [
    SampleStatsEx.DENY_LISTED.value,
    SampleStatsEx.TAGS.value,
]

# Default values for each stat when not present
SAMPLES_STATS_DEFAULTS = {
    SampleStatsEx.DENY_LISTED.value: False,
    SampleStatsEx.TAGS.value: '',
    SampleStatsEx.ENCOUNTERED.value: 0,
    SampleStatsEx.PREDICTION_LOSS.value: -1.0,
    SampleStatsEx.PREDICTION_AGE.value: -1,
    SampleStatsEx.PREDICTION_RAW.value: -1e9,
}

# I just like it when the enum values have the same name leghts.
class _StateDictKeys(str, Enum):
    IDX_TO_IDX_MAP = "idx_to_idx_map"
    BLOCKD_SAMPLES = "blockd_samples"
    SAMPLES_STATSS = "sample_statistics"

    @classmethod
    def ALL(cls):
        return list(map(lambda c: c.value, cls))


class DataSampleTrackingWrapper(Dataset):
    """Wrapper for PyTorch datasets that tracks per-sample statistics and supports tag-based labeling.

    Args:
        wrapped_dataset: The base PyTorch dataset to wrap
        root_log_dir: Directory for H5 persistence of sample statistics
        is_training: Whether this is a training dataset
        compute_hash: Whether to compute content-based UIDs (slower but more robust)
        use_tags: Enable tag-based labeling from H5-stored tags
        tags_mapping: Dict mapping tag strings to label integers
            - If only 1 tag specified: binary classification (tag → 1, others → 0)
            - If multiple tags: multiclass classification using the mapping

    Examples:
        Binary classification based on tags:
        >>> dataset = DataSampleTrackingWrapper(
        ...     mnist_train,
        ...     root_log_dir="./logs",
        ...     use_tags=True,
        ...     tags_mapping={'huge': 1}  # Images tagged 'huge' → label 1, others → 0
        ... )

        Multiclass classification based on tags:
        >>> dataset = DataSampleTrackingWrapper(
        ...     mnist_train,
        ...     root_log_dir="./logs",
        ...     use_tags=True,
        ...     tags_mapping={'small': 0, 'medium': 1, 'large': 2}
        ... )
    """
    def __init__(self, wrapped_dataset: Dataset, root_log_dir: Optional[str] = None, is_training: bool = True, compute_hash: bool = True, use_tags: bool = False, tags_mapping: Optional[Dict[str, int]] = None, **_):
        # Setup H5 persistence path
        self._root_log_dir = Path(root_log_dir) if root_log_dir else self._resolve_root_log_dir()
        self._h5_path = None
        self._h5_lock = threading.Lock()
        self._h5_pending_uids = set()  # Track UIDs with pending H5 saves

        # Tag-based labeling configuration
        self._use_tags = use_tags
        self._tags_mapping = tags_mapping or {}
        self._is_binary_labels = len(self._tags_mapping) == 1 if self._tags_mapping else False

        if self._root_log_dir:
            data_dir = self._root_log_dir / "checkpoints" /"data"
            data_dir.mkdir(parents=True, exist_ok=True)
            self._h5_path = data_dir / "data_with_ops.h5"
            logger.info(f"[DataSampleTrackingWrapper] H5 persistence enabled at {self._h5_path}")
        self.experiment_dump_to_train_steps_ratio = self._get_experiment_dump_to_train_steps_ratio()
        self.iteration_counter = 0

        # First, generate UIDs and detect duplicates before wrapping
        logger.debug(f"Generating unique IDs for {len(wrapped_dataset)} samples...")

        # Generate unique IDs
        self._generate_uids(
            wrapped_dataset, compute_hash=compute_hash
        )

        # Detect duplicates and keep only first occurrences
        seen_uid: Dict[int, int] = {}
        kept_indices = []

        for idx, uid in enumerate(self.unique_ids):
            uid_int = int(uid)
            if uid_int not in seen_uid:
                # First occurrence, keep it
                seen_uid[uid_int] = idx
                kept_indices.append(idx)
        num_duplicates = len(self.unique_ids) - len(kept_indices)
        self.unique_ids = self.unique_ids[kept_indices]
        self.unique_id_to_index = {uid: i for i, uid in enumerate(self.unique_ids)}
        if num_duplicates > 0:
            logger.warning(
                f"[DataSampleTrackingWrapper] Found {num_duplicates} duplicate samples. "
                f"Keeping {len(kept_indices)} unique samples. Duplicates physically removed from dataset."
            )
            # Wrap the original dataset with Subset to only expose non-duplicate indices
            wrapped_dataset = Subset(wrapped_dataset, kept_indices)

        # Now proceed with initialization using the deduplicated dataset
        self.__name__ = wrapped_dataset.__name__ if hasattr(
            wrapped_dataset,
            "__name__"
        ) else "dataset"
        self.wrapped_dataset = wrapped_dataset
        self._denied_samples_ids = set()
        self.denied_sample_cnt = 0
        self.idx_to_idx_remapp = dict()
        self.sample_statistics = {
            stat_name: {} for stat_name in SampleStatsEx.ALL()
        }
        # Extended stats: scalar-ish columns & dense blobs
        self.sample_statistics_ex: Dict[str, Dict[int, Any]] = {}
        self.dense_stats_store: Dict[str, Dict[int, np.ndarray]] = {}
        self._ex_columns_cache: Set[str] = set()

        self.dataframe = None
        self._map_updates_hook_fns = []

        # Detect dataset split for H5 storage
        original_ds = wrapped_dataset.dataset if isinstance(wrapped_dataset, Subset) else wrapped_dataset
        split = _detect_dataset_split(original_ds)
        self.is_training = is_training
        self._dataset_split = split  # Store for H5 filename

        # Load existing stats from H5 BEFORE initializing defaults
        # This prevents overwriting saved state
        if self._h5_path and self._h5_path.exists():
            self._load_stats_from_h5()

        # Initialize per-sample stats (only for stats not already loaded from H5)
        for sample_index in range(len(self.wrapped_dataset)):
            uid = int(self.unique_ids[sample_index])
            # Use _set_without_save to avoid triggering H5 saves during initialization
            default_stats = {
                SampleStatsEx.PREDICTION_AGE.value: -1,
                SampleStatsEx.PREDICTION_RAW.value: -1,
                SampleStatsEx.PREDICTION_LOSS.value: -1,
                SampleStatsEx.DENY_LISTED.value: False,
                SampleStatsEx.INDEX.value: sample_index,
                SampleStatsEx.TAGS.value: '',
                SampleStatsEx.ENCOUNTERED.value: 1,
                SampleStatsEx.SAMPLE_ID.value: uid,
                SampleStatsEx.TARGET.value: None,
            }
            # Directly set stats without triggering saves
            for stat_name, stat_value in default_stats.items():
                if uid in self.sample_statistics[stat_name]:
                    continue  # Already loaded from H5
                if stat_name == SampleStatsEx.ENCOUNTERED.value:
                    if uid in self.sample_statistics[SampleStatsEx.ENCOUNTERED]:
                        self.sample_statistics[SampleStatsEx.ENCOUNTERED][uid] += 1
                    else:
                        self.sample_statistics[SampleStatsEx.ENCOUNTERED][uid] = 1
                if stat_value is not None:
                    self.sample_statistics[stat_name][uid] = stat_value
        self._update_index_to_index()

        # Register UIDs globally and warn about train/test overlaps
        current_set = set(int(u) for u in self.unique_ids)
        # Check overlap with other splits
        other = 'test' if split == 'train' else 'train'
        overlap = current_set & GLOBAL_UID_REGISTRY.get(other, set())
        if overlap:
            logger.warning(
                f"[DataSampleTrackingWrapper] Detected {len(overlap)} overlapping UIDs between {split} and {other}."
            )
        # Update registry
        GLOBAL_UID_REGISTRY.setdefault(split, set()).update(current_set)

        # Log tag-based labeling configuration if enabled
        if self._use_tags:
            tags_count = sum(1 for tags in self.sample_statistics.get(SampleStatsEx.TAGS, {}).values() if tags)
            if self._is_binary_labels:
                target_tag = list(self._tags_mapping.keys())[0]
                logger.info(
                    f"[DataSampleTrackingWrapper] Tag-based binary labeling enabled: "
                    f"'{target_tag}' → 1, others → 0. Found {tags_count} tagged samples."
                )
            elif self._tags_mapping:
                logger.info(
                    f"[DataSampleTrackingWrapper] Tag-based multiclass labeling enabled with mapping: "
                    f"{self._tags_mapping}. Found {tags_count} tagged samples."
                )
            else:
                logger.warning(
                    f"[DataSampleTrackingWrapper] use_tags=True but no tags_mapping provided. "
                    f"Labels will remain unchanged."
                )

    def __eq__(self, other: "DataSampleTrackingWrapper") -> bool:
        # Unsafely assume that the wrapped dataset are the same
        # TODO(rotaru): investigate how to compare the underlying dataset
        return self.wrapped_dataset == other.wrapped_dataset and \
            self.idx_to_idx_remapp == other.idx_to_idx_remapp and \
            self.denied_sample_cnt == other.denied_sample_cnt and \
            self.sample_statistics == other.sample_statistics

    def _generate_uids(self, wrapped_dataset: Dataset, compute_hash: bool = True):
        """
        Generate unique IDs for all samples in parallel using array_id_2bytes.
        Returns a numpy array of uint64 IDs.
        """
        start_time = time.time()
        if compute_hash:
            self.unique_ids, self.unique_id_to_index = self._generate_unique_ids_parallel(wrapped_dataset)
            elapsed_time = time.time() - start_time + 1e-8
            logger.debug(f"Generated {len(self.unique_ids)} unique IDs in {elapsed_time:.2f} seconds ({len(self.unique_ids)/elapsed_time:.1f} samples/sec)")
        else:
            # Use simple indexing instead of hash generation
            n_samples = len(wrapped_dataset)
            self.unique_ids = np.arange(n_samples, dtype=np.int32)
            self.unique_id_to_index = {int(i): i for i in range(n_samples)}
            elapsed_time = time.time() - start_time + 1e-8
            logger.debug(f"Using index-based UIDs for {n_samples} samples (skipped hash generation, took {elapsed_time:.4f}s)")

    def _resolve_root_log_dir(self) -> Optional[Path]:
        """Resolve root log directory from hyperparams if not provided."""
        try:
            hp = get_hyperparams()
            if hp is not None:
                if hasattr(hp, 'get'):
                    hp_dict = hp.get() if not isinstance(hp, dict) else hp
                else:
                    hp_dict = hp if isinstance(hp, dict) else None

                if isinstance(hp_dict, dict):
                    root = (
                        hp_dict.get("root_log_dir")
                        or hp_dict.get("root_directory")
                        or hp_dict.get("root")
                    )
                    if root:
                        return Path(root)
        except Exception as e:
            logger.debug(f"Could not resolve root_log_dir from hyperparams: {e}")

        return None

    def _get_experiment_dump_to_train_steps_ratio(self) -> Optional[Path]:
        """Resolve root log directory from hyperparams if not provided."""
        try:
            hp = get_hyperparams()
            if hp is not None:
                if hasattr(hp, 'get'):
                    hp_dict = hp.get() if not isinstance(hp, dict) else hp
                else:
                    hp_dict = hp if isinstance(hp, dict) else None

                if isinstance(hp_dict, dict):
                    ratio = hp_dict.get("experiment_dump_to_train_steps_ratio") or hp_dict.get("experiment-dump-to-train-steps-ratio")
                    return ratio
        except Exception as e:
            logger.debug(f"Could not resolve experiment_dump_to_train_steps_ratio from hyperparams: {e}")

        return None

    def _generate_unique_ids_parallel(self, dataset: Callable = None) -> np.ndarray:
        """
        Generate unique IDs for all samples in parallel using array_id_2bytes.
        Returns a numpy array of uint64 IDs.
        """
        from concurrent.futures import ThreadPoolExecutor, as_completed

        dataset = self.wrapped_dataset if dataset is None else dataset

        n_samples = len(dataset)
        unique_ids = np.zeros(n_samples, dtype=np.int32)
        unique_id_to_index = {}

        def compute_id(idx):
            """Compute unique ID for a single sample."""
            try:
                # Get the data from the dataset
                data = dataset[idx]

                # Extract the actual data array (first element of tuple typically)
                if isinstance(data, tuple):
                    data_array = data[0]
                else:
                    data_array = data

                # Convert to numpy if it's a tensor
                if hasattr(data_array, 'numpy'):
                    data_array = data_array.numpy()
                elif not isinstance(data_array, np.ndarray):
                    data_array = np.array(data_array)

                # Generate the ID
                uid = array_id_2bytes(data_array, return_hex=False, tronc_1byte=True)
                return idx, uid
            except Exception as e:
                logger.warning(f"Failed to generate ID for sample {idx}: {e}")
                return idx, idx  # Fallback to index as ID

        # Use ThreadPoolExecubased on your system (typically CPU count)
        with ThreadPoolExecutor() as executor:
            # Submit all tasks
            futures = {executor.submit(compute_id, idx): idx for idx in range(n_samples)}

            # Collect results as they complete
            for future in as_completed(futures):
                idx, uid = future.result()
                unique_ids[idx] = uid
                unique_id_to_index[uid] = idx if uid not in unique_id_to_index else unique_id_to_index[uid]

        return unique_ids, unique_id_to_index

    def state_dict(self) -> Dict:
        return {
            _StateDictKeys.IDX_TO_IDX_MAP.value: self.idx_to_idx_remapp,
            _StateDictKeys.BLOCKD_SAMPLES.value: self.denied_sample_cnt,
            _StateDictKeys.SAMPLES_STATSS.value: {
                "core": self.sample_statistics,
                "ex": self.sample_statistics_ex,
                "dense": {
                    k: {int(sid): v for sid, v in inner.items()}
                    for k, inner in self.dense_stats_store.items()
                }
            },
        }

    def load_state_dict(self, state_dict: Dict):
        self.dataframe = None
        if state_dict.keys() != set(_StateDictKeys.ALL()):
            raise ValueError(f"State dict keys {state_dict.keys()} do not "
                             f"match the expected keys {_StateDictKeys.ALL()}")

        self.idx_to_idx_remapp = state_dict[_StateDictKeys.IDX_TO_IDX_MAP]
        self.denied_sample_cnt = state_dict[_StateDictKeys.BLOCKD_SAMPLES]
        samples_stats_payload = state_dict[_StateDictKeys.SAMPLES_STATSS]

        # Backward compatibility: accept either flat or nested dict
        if isinstance(samples_stats_payload, dict) and "core" in samples_stats_payload:
            self.sample_statistics = samples_stats_payload.get("core", {})
            self.sample_statistics_ex = samples_stats_payload.get("ex", {})
            dense = samples_stats_payload.get("dense", {})
            self.dense_stats_store = {
                k: {int(sid): np.asarray(v) for sid, v in inner.items()}
                for k, inner in dense.items()
            }
        else:
            # legacy checkpoints stored only the core dict
            self.sample_statistics = samples_stats_payload
            self.sample_statistics_ex = {}
            self.dense_stats_store = {}
        self._ex_columns_cache = set(self.sample_statistics_ex.keys())

    def get_stat_value_at_percentile(self, stat_name: str, percentile: float):
        values = sorted(list(self.sample_statistics[stat_name].values()))
        if values is None:
            return 0
        percentile_index = int(percentile * len(values))
        percentile_index = max(percentile_index, 0)
        percentile_index = min(percentile_index, len(values) - 1)
        return values[percentile_index]

    def _raise_if_invalid_stat_name(self, stat_name: str):
        if stat_name not in SampleStatsEx.ALL():
            raise ValueError(f"Stat name: {stat_name}")

    def _handle_deny_listed_updates(self, is_denied_listed: bool):
        if is_denied_listed:
            self.denied_sample_cnt += 1
        else:
            self.denied_sample_cnt -= 1

    def _sanity_check_columns(self, sample_stats_dict: Dict[str, None]):
        if set(sample_stats_dict.keys()) - set(SampleStatsEx.ALL()):
            raise ValueError("Per sample stats keys are not recognized: "
                             f"actual: {sample_stats_dict.keys()} "
                             f"expected: {SampleStatsEx.ALL()}")

    def _update_index_to_index(self):
        if self._map_updates_hook_fns:
            for (map_update_hook_fn, map_update_hook_fn_params) \
                    in self._map_updates_hook_fns:
                map_update_hook_fn(**map_update_hook_fn_params)

        self.idx_to_idx_remapp = {}
        # sample_id_2_denied = self.sample_statistics[SampleStatsEx.DENY_LISTED]
        denied_sample_uids = {}  # {sid for sid, val in sample_id_2_denied.items() if val}
        delta = 0
        for idx, uid in enumerate(self.unique_ids):
            if int(uid) in denied_sample_uids:
                delta += 1
            else:
                self.idx_to_idx_remapp[idx - delta] = idx

    def set(self, sample_id: int, stat_name: str, stat_value, raw: bool = True):
        self.dataframe = None

        # When raw=False, remap sample_id from dataloader index to original sample_id
        # Only remap if the key exists, otherwise sample_id is already the original ID
        if not raw and self.idx_to_idx_remapp and sample_id in self.idx_to_idx_remapp:
            sample_id = self.idx_to_idx_remapp[sample_id]

        self._raise_if_invalid_stat_name(stat_name)
        prev_value = self.sample_statistics[stat_name].get(sample_id, None)

        # Normalize 0-d numpy arrays
        if isinstance(stat_value, np.ndarray) and stat_value.ndim == 0:
            stat_value = stat_value.item()
        
        # Normalize multi-element arrays for stats that need to be saved to H5
        # For PREDICTION_LOSS in segmentation, use mean of per-pixel losses
        if not (stat_name in SAMPLES_STATS_TO_SAVE_TO_H5 and
                isinstance(stat_value, np.ndarray) and
                stat_value.size > 1):
            # No special handling needed, proceed with the original value
            pass
        elif stat_name == SampleStatsEx.PREDICTION_LOSS.value:
            # Convert per-pixel losses to mean loss for H5 storage
            stat_value = float(stat_value.mean())
            logger.debug(f"Normalized multi-element PREDICTION_LOSS to mean: {stat_value}")
        else:
            # For other stats, skip multi-element arrays
            logger.warning(f"Skipping multi-element array for stat '{stat_name}' (size={stat_value.size})")
            return

        # Debug logging for tags
        if stat_name == SampleStatsEx.TAGS or stat_name == SampleStatsEx.TAGS.value:
            logger.debug(f"Updating tags for sample_id={sample_id} to {stat_value}")

        # Keep deny_listed count up to date
        if stat_name == SampleStatsEx.DENY_LISTED and prev_value is not None and prev_value != stat_value:
            self._handle_deny_listed_updates(stat_value)

        self.sample_statistics[stat_name][sample_id] = stat_value if stat_value != '' else None

        # Track UIDs with changes to SAMPLES_STATS_TO_SAVE_TO_H5
        if self._h5_path and sample_id not in self._h5_pending_uids and stat_name in SAMPLES_STATS_TO_SAVE_TO_H5:
            self._h5_pending_uids.add(sample_id)

        # Immediate save for certain stats
        if self._h5_path and stat_name in SAMPLES_STATS_IMMEDIATE_SAVING_TO_H5:
            logger.debug(f"Immediately saving stat '{stat_name}' to h5 for sample_id={sample_id} to {stat_value}")
            self._save_pending_stats_to_h5()

    def get(self, sample_id: int, stat_name: str, raw: bool = False, index: int = None) -> int | float | bool:
        self._raise_if_invalid_stat_name(stat_name)

        # Sanity check
        # # Get corresponding sampleid and index
        sample_id = self.unique_id_to_index[sample_id] if sample_id is None and index is not None else sample_id
        index = self.unique_id_to_index[sample_id] if index is None and sample_id is not None else index
        # #
        if sample_id in self.sample_statistics[stat_name]:
            value = self.sample_statistics[stat_name][sample_id]
            if value is not None:
                return value

        if stat_name == SampleStatsEx.TARGET:
            if hasattr(self.wrapped_dataset, 'targets'):
                if raw and self.idx_to_idx_remapp:
                    sample_id  = self.idx_to_idx_remapp[index]
                value = self.wrapped_dataset.targets[index]
            else:
                if raw and self.idx_to_idx_remapp:
                    value = self._getitem_raw(id=sample_id)[2]
                else:
                    value = self[index][2]  # 0 -> data; 1 -> index; 2 -> label;
            self.sample_statistics[stat_name][sample_id] = value
        elif stat_name == SampleStatsEx.SAMPLE_ID:
            value = sample_id
            if raw:
                value = self.idx_to_idx_remapp[index]
            self.sample_statistics[stat_name][sample_id] = value
        elif stat_name == SampleStatsEx.DENY_LISTED:
            # existing handling
            pass
        elif stat_name == SampleStatsEx.TAGS:
            value = '' # Default to empty string for tags
            self.sample_statistics[stat_name][sample_id] = value
        else:
            # New code: raise or return None or handle KeyError
            raise KeyError(f"Stat {stat_name} not found for sample_id {sample_id}")
        # value = self.sample_statistics[stat_name][sample_id]
        # Hacky fix, for some reason, we store arrays for this column
        if type(value) is np.ndarray:
            value = value[0]
        return value

    def get_prediction_age(self, sample_id: int) -> int:
        return self.get(sample_id=sample_id, stat_name=SampleStatsEx.PREDICTION_AGE, raw=True)

    def get_prediction_loss(self, sample_id: int) -> float:
        return self.get(sample_id=sample_id, stat_name=SampleStatsEx.PREDICTION_LOSS, raw=True)

    def get_exposure_amount(self, sample_id: int) -> int:
        return self.get(sample_id=sample_id, stat_name=SampleStatsEx.ENCOUNTERED, raw=True)

    def is_deny_listed(self, sample_id: int) -> bool:
        return self.get(sample_id=sample_id, stat_name=SampleStatsEx.DENY_LISTED, raw=True)

    def dump_stats_to_h5(self):
        """
            Force dump all sample stats to H5.
            Dump is also triggered automatically based on iteration counter.
            Every x iterations (experiment_dump_to_train_steps_ratio) or after infer on the whole eval set.
        """
        if self._h5_path is not None and self.iteration_counter > 0  and \
                (
                    (self.is_training and self.iteration_counter % (self.experiment_dump_to_train_steps_ratio or 100) == 0) or \
                    (not self.is_training and self.iteration_counter % (self.wrapped_dataset.__len__() or 1) == 0)
                ):
            self._save_pending_stats_to_h5()
        self.iteration_counter += 1

    def update_sample_stats(self,
                            sample_id: int,
                            sample_stats: Dict[str, None],
                            raw: bool = True):
        self.dataframe = None

        # Remap sample_id if raw=False and the key exists in the remap
        # If key doesn't exist, sample_id is already the original ID
        actual_sample_id = sample_id
        if not raw and self.idx_to_idx_remapp and sample_id in self.idx_to_idx_remapp:
            actual_sample_id = self.idx_to_idx_remapp[sample_id]

        self._sanity_check_columns(sample_stats_dict=sample_stats)
        for stat_name, stat_value in sample_stats.items():
            if stat_value is not None:
                self.set(actual_sample_id, stat_name, stat_value)

        exposure_amount = 1
        if actual_sample_id in self.sample_statistics[SampleStatsEx.ENCOUNTERED]:
            exposure_amount = 1 + \
                self.get(sample_id=sample_id, stat_name=SampleStatsEx.ENCOUNTERED)
        self.set(sample_id, SampleStatsEx.ENCOUNTERED.value, exposure_amount)
        if sample_id not in self.sample_statistics[SampleStatsEx.DENY_LISTED]:
            self.set(sample_id, SampleStatsEx.DENY_LISTED, False)
        self.set(sample_id=sample_id, stat_name=SampleStatsEx.SAMPLE_ID, stat_value=sample_id)

    def update_batch_sample_stats(self, model_age, ids_batch, losses_batch, predct_batch=None):
        self.dataframe = None
        if predct_batch is None:
            predct_batch = [None] * len(ids_batch)
        for sample_identifier, sample_loss, sample_pred in zip(ids_batch, losses_batch, predct_batch):
            # patch for segmentation
            if isinstance(sample_pred, np.ndarray):
                if sample_pred.ndim == 1:
                    sz = int(np.sqrt(sample_pred.size))
                    if sz * sz == sample_pred.size:
                        sample_pred = sample_pred.reshape((sz, sz))
            
            # Core stats (keep original behavior)
            self.update_sample_stats(
                sample_identifier,
                {
                    SampleStatsEx.PREDICTION_AGE.value: model_age,
                    SampleStatsEx.PREDICTION_RAW.value: sample_pred,
                    SampleStatsEx.PREDICTION_LOSS.value: sample_loss
                })

            # Extended stats: Compute scalar loss summaries
            # Works for both classification (scalar) and segmentation (array)
            extended_stats = {}
            
            # Convert to numpy for consistent handling
            loss_np = sample_loss if isinstance(sample_loss, np.ndarray) else np.array(sample_loss)
            
            # Scalar loss summaries
            if loss_np.size > 1:
                # Segmentation or multi-element loss
                extended_stats["mean_loss"] = float(loss_np.mean())
                extended_stats["max_loss"] = float(loss_np.max())
                extended_stats["min_loss"] = float(loss_np.min())
                extended_stats["std_loss"] = float(loss_np.std())
                extended_stats["median_loss"] = float(np.median(loss_np))
            else:
                # Classification - single scalar loss
                scalar_loss = float(loss_np.item() if hasattr(loss_np, 'item') else loss_np)
                extended_stats["mean_loss"] = scalar_loss
                extended_stats["max_loss"] = scalar_loss
                extended_stats["min_loss"] = scalar_loss
                extended_stats["std_loss"] = 0.0
                extended_stats["median_loss"] = scalar_loss
            
            # Per-class statistics (if prediction is available)
            if sample_pred is not None:
                pred_np = sample_pred if isinstance(sample_pred, np.ndarray) else np.array(sample_pred)
                
                # For segmentation: compute per-class loss and distribution
                if pred_np.ndim >= 2 and loss_np.size > 1:
                    # Get unique classes in prediction
                    unique_classes = np.unique(pred_np)
                    extended_stats["num_classes_present"] = int(len(unique_classes))
                    
                    # Dominant class (most frequent)
                    unique, counts = np.unique(pred_np, return_counts=True)
                    dominant_idx = np.argmax(counts)
                    extended_stats["dominant_class"] = int(unique[dominant_idx])
                    extended_stats["dominant_class_ratio"] = float(counts[dominant_idx] / pred_np.size)
                    
                    # Per-class loss (for up to 10 most common classes to avoid explosion)
                    if len(unique) <= 10:
                        for class_id in unique[:10]:
                            mask = (pred_np == class_id)
                            if mask.any():
                                class_loss = loss_np[mask].mean()
                                extended_stats[f"loss_class_{int(class_id)}"] = float(class_loss)
                    
                    # Background ratio (assuming class 0 is background)
                    if 0 in unique:
                        background_ratio = float(counts[unique == 0][0] / pred_np.size)
                        extended_stats["background_ratio"] = background_ratio
                
                # For classification: just store the predicted class
                elif pred_np.size == 1:
                    pred_class = int(pred_np.item() if hasattr(pred_np, 'item') else pred_np)
                    extended_stats["predicted_class"] = pred_class
            
            # Update extended stats
            if extended_stats:
                self.update_sample_stats_ex(sample_identifier, extended_stats)

        # Dump to H5 if needed
        self.dump_stats_to_h5()
            
    def update_sample_stats_ex(
        self,
        sample_id: int,
        sample_stats_ex: Dict[str, Any]
    ):
        """
        Extended per-sample stats.
        - Scalar-ish values -> self.sample_statistics_ex[key][sample_id]
        - Dense arrays (ndim>=2) -> self.dense_stats_store[key][sample_id]
          (downsampled)
        """
        self.dataframe = None

        for key, val in (sample_stats_ex or {}).items():
            if val is None:
                continue

            np_val = _to_numpy_safe(val)

            # Dense arrays (e.g., segmentation mask / reconstruction)
            if _is_dense_array(np_val):
                if key not in self.dense_stats_store:
                    self.dense_stats_store[key] = {}
                self.dense_stats_store[key][sample_id] = _downsample_nn(
                    np_val, max_hw=96
                )
                continue

            # Scalar-ish
            if _is_scalarish(val):
                if key not in self.sample_statistics_ex:
                    self.sample_statistics_ex[key] = {}
                if isinstance(val, np.ndarray) and val.ndim == 0:
                    val = val.item()
                self.sample_statistics_ex[key][sample_id] = val
                self._ex_columns_cache.add(key)
                continue

            # Small vectors -> list
            if (isinstance(np_val, np.ndarray) and
                    np_val.ndim == 1 and np_val.size <= 64):
                if key not in self.sample_statistics_ex:
                    self.sample_statistics_ex[key] = {}
                self.sample_statistics_ex[key][sample_id] = np_val.tolist()
                self._ex_columns_cache.add(key)
                continue

            # Fallback to truncated string
            stringy = str(val)
            if len(stringy) > 512:
                stringy = stringy[:509] + "..."
            if key not in self.sample_statistics_ex:
                self.sample_statistics_ex[key] = {}
            self.sample_statistics_ex[key][sample_id] = stringy
            self._ex_columns_cache.add(key)

        if sample_id not in self.sample_statistics[SampleStatsEx.SAMPLE_ID]:
            self.set(sample_id, SampleStatsEx.SAMPLE_ID, sample_id)
        if sample_id not in self.sample_statistics[SampleStatsEx.DENY_LISTED]:
            self.set(sample_id, SampleStatsEx.DENY_LISTED, False)

    def update_sample_stats_ex_batch(
        self,
        sample_ids: Sequence[int],
        stats_map: Dict[str, Any]
    ):
        """
        Convenience for batch updates.
        stats_map values can be:
            - scalar -> broadcast
            - np.ndarray / tensor with shape [N, ...] matching len(sample_ids)
        """
        self.dataframe = None
        N = len(sample_ids)

        for key, val in (stats_map or {}).items():
            arr = _to_numpy_safe(val)
            if arr is None:
                # non-array scalar: broadcast
                for sid in sample_ids:
                    self.update_sample_stats_ex(sid, {key: val})
                continue

            if arr.ndim == 0:
                v = arr.item()
                for sid in sample_ids:
                    self.update_sample_stats_ex(sid, {key: v})
                continue

            if arr.shape[0] != N:
                raise ValueError(f"[update_sample_stats_ex_batch] '{key}' first dim {arr.shape[0]} != N={N}")

            for i, sid in enumerate(sample_ids):
                self.update_sample_stats_ex(sid, {key: arr[i]})

        # Dump to H5 if needed
        self.dump_stats_to_h5()

    def get_dense_stat(self, sample_id: int, key: str) -> Optional[np.ndarray]:
        d = self.dense_stats_store.get(key)
        if d is None:
            return None
        return d.get(sample_id, None)

    def _actually_deny_samples(self, sample_id):
        if not self.sample_statistics[SampleStatsEx.DENY_LISTED]:
            return True

        if sample_id not in self.sample_statistics[SampleStatsEx.DENY_LISTED]:
            return True

        return not self.sample_statistics[SampleStatsEx.DENY_LISTED][sample_id]

    def denylist_samples(self, denied_samples_ids: Set[int] | None, override: bool = False,  accumulate: bool = False):
        self.dataframe = None
        prev_denied = {sid for sid, is_denied in self.sample_statistics[SampleStatsEx.DENY_LISTED].items() if is_denied}
        if not denied_samples_ids:
            for uid in self.unique_ids:
                self.sample_statistics[SampleStatsEx.DENY_LISTED][int(uid)] = False
                self._h5_pending_uids.add(int(uid))
            self.denied_sample_cnt = 0
        else:
            if accumulate:
                denied_samples_ids = set(denied_samples_ids) | prev_denied
            cnt = 0
            for uid in self.unique_ids:
                uid_int = int(uid)
                is_denied = uid_int in denied_samples_ids
                self.sample_statistics[SampleStatsEx.DENY_LISTED][uid_int] = is_denied
                self._h5_pending_uids.add(uid_int)
                cnt += int(is_denied)
            self.denied_sample_cnt = cnt
        # Save pending changes to H5 after bulk deny operations
        if self._h5_path:
            self._save_pending_stats_to_h5()

    def allowlist_samples(self, allowlist_samples_ids: Set[int] | None):
        self.dataframe = None
        if allowlist_samples_ids is None:
            # Allow all
            for uid in self.unique_ids:
                uid_int = int(uid)
                self.sample_statistics[SampleStatsEx.DENY_LISTED][uid_int] = False
                self._h5_pending_uids.add(uid_int)
            self.denied_sample_cnt = 0
        else:
            for sample_id in allowlist_samples_ids:
                sample_id_int = int(sample_id)
                self.sample_statistics[SampleStatsEx.DENY_LISTED][sample_id_int] = False
                self._h5_pending_uids.add(sample_id_int)
            # Now count total denied
            denied_cnt = 0
            for uid in self.unique_ids:
                if self.sample_statistics[SampleStatsEx.DENY_LISTED][int(uid)]:
                    denied_cnt += 1
            self.denied_sample_cnt = denied_cnt
        # Save pending changes to H5 after bulk allow operations
        if self._h5_path:
            self._save_pending_stats_to_h5()

    def _get_denied_sample_ids(
        self,
        predicate: SamplePredicateFn | None,
        verbose: bool = False
    ) -> Set[int]:
        denied_samples_ids = set()
        if predicate is None:
            return denied_samples_ids

        for _, uid in enumerate(self.unique_ids):
            sample_id = int(uid)
            # These are hard-codes for classification tasks, so we treat them
            # differently.
            prediction_class, label = None, None
            deny_listed = False
            prediction_age = -1
            prediction_loss = None
            exposure_amount = 0
            try:
                deny_listed = self.is_deny_listed(sample_id)
                prediction_age = self.get_prediction_age(sample_id)
                prediction_loss = self.get_prediction_loss(sample_id)
                exposure_amount = self.get_exposure_amount(sample_id)

                prediction_class = self.get(
                    sample_id=sample_id,
                    stat_name=SampleStatsEx.PREDICTION_RAW.value,
                    raw=True
                )
            except (KeyError, IndexError) as e:
                logger.error(f"Sample {sample_id}: Failed to get prediction - {type(e).__name__} {e}")

            try:
                label = self.get(sample_id=sample_id, stat_name=SampleStatsEx.TARGET, raw=True)
            except (KeyError, IndexError) as e:
                logger.error(f"Sample {sample_id}: Failed to get label - {type(e).__name__} {e}")

            if predicate(
                    sample_id, prediction_age, prediction_loss,
                    exposure_amount, deny_listed, prediction_class, label):
                denied_samples_ids.add(sample_id)
                if verbose:
                    logger.info(f"Denied sample {sample_id} "
                          f"with prediction age {prediction_age}, "
                          f"prediction loss {prediction_loss}, "
                          f"exposure amount {exposure_amount}, "
                          f"deny listed {deny_listed}, "
                          f"prediction class {prediction_class}, "
                          f"label {label} -> predicate == True")
        return denied_samples_ids

    def deny_samples_with_predicate(self, predicate: SamplePredicateFn):
        self.dataframe = None
        denied_samples_ids = self._get_denied_sample_ids(predicate)
        logger.info(f"denied samples with predicate {len(denied_samples_ids)}")
        self.denylist_samples(denied_samples_ids)

    def deny_samples_and_sample_allowed_with_predicate(
        self,
        predicate: SamplePredicateFn,
        allow_to_denied_factor: float,
        verbose: bool = False
    ):
        """
            Apply denylisting predicate to samples, but keep a subset of
            samples such that the number of allowed samples is equal to the
            number of the denied samples multiplied by the
            allow_to_denied_factor. This is to keep the dataset balanced with
            both learned samples and misslabeled samples.
        """
        self.dataframe = None
        denied_samples_ids = self._get_denied_sample_ids(predicate)
        total_samples_numb = len(self.wrapped_dataset)
        denied_samples_cnt = len(denied_samples_ids)
        allowed_samples_no = total_samples_numb - denied_samples_cnt
        target_allowed_samples_no = int(
            allowed_samples_no * allow_to_denied_factor)

        if verbose:
            logger.info(f'DataSampleTrackingWrapper.deny_samples_and_sample'
                  f'_allowed_with_predicate denied {denied_samples_cnt} '
                  f'samples, allowed {allowed_samples_no} samples, and will '
                  f'toggle back to allowed {target_allowed_samples_no} samples'
                  f' to keep the dataset balanced.')

        if target_allowed_samples_no + allowed_samples_no \
                >= len(self.wrapped_dataset):
            target_allowed_samples_no = min(
                target_allowed_samples_no,
                total_samples_numb - allowed_samples_no)

        if denied_samples_cnt > 0:
            self.denylist_samples(denied_samples_ids)
            if target_allowed_samples_no > 0:
                override_allowed_sample_ids = rnd.sample(
                    sorted(denied_samples_ids), target_allowed_samples_no)
                self.allowlist_samples(override_allowed_sample_ids)

    def apply_weighted_predicate(
        self,
        predicate: SamplePredicateFn,
        weight: float | None,
        accumulate: bool = True,
        verbose: bool = False
    ):
        """
            Apply denylisting predicate to samples, but control how many
            positives and negatives are kept in the resulting set.
        """

        if weight is None:
            weight = 1.0

        self.dataframe = None
        denied_samples_ids = self._get_denied_sample_ids(
            predicate, verbose=False)
        denied_samples_cnt = len(denied_samples_ids)

        denied_samples_cnt = int(denied_samples_cnt * weight) \
            if weight <= 1.0 else int(weight)

        if verbose:
            logger.info(f'DataSampleTrackingWrapper'
                  f'apply_weighted_predicate '
                  f'denied {denied_samples_cnt} samples.')

        override_denied_sample_ids = set()
        if denied_samples_cnt > len(denied_samples_ids):
            override_denied_sample_ids = set(denied_samples_ids)
        elif denied_samples_cnt > 0:
            override_denied_sample_ids = set(rnd.sample(
                sorted(denied_samples_ids), denied_samples_cnt))

        if accumulate:
            override_denied_sample_ids |= self._denied_samples_ids

        if verbose:
            logger.info(f'DataSampleTrackingWrapper'
                  f'apply_weighted_predicate '
                  f'denied ids {list(override_denied_sample_ids)[:20]}')

        self.denylist_samples(
            override_denied_sample_ids, override=True)
        logger.debug(f"DataSampleTrackingWrapper.apply_weighted_predicate #len {len(self)}")

    def _get_stats_dataframe(self, limit: int = -1):
        data_frame = pd.DataFrame(
            {stat_name: [] for stat_name in SampleStatsEx.ALL()})
        for stat_name in SampleStatsEx.ALL():
            for idx, sample_id in enumerate(
                    self.sample_statistics[SampleStatsEx.PREDICTION_AGE]):
                if limit >= 0 and idx >= limit:
                    break
                sample_id = int(sample_id)
                stat_value = self.get(sample_id=sample_id, stat_name=stat_name, raw=True)
                data_frame.loc[sample_id, stat_name] = stat_value

        for ex_key in sorted(self._ex_columns_cache):
            inner = self.sample_statistics_ex.get(ex_key, {})
            if not inner:
                continue
            s = pd.Series({int(sid): v for sid, v in inner.items()}, name=ex_key)
            data_frame = data_frame.join(s, how='left')

        return data_frame

    def as_records(self, limit: int = -1):
        rows = []
        denied = 0

        for idx, sample_id in enumerate(
                self.sample_statistics[SampleStatsEx.PREDICTION_AGE]):
            if limit >= 0 and idx >= limit:
                break
            row = {}
            for stat_name in SampleStatsEx.ALL():
                row[stat_name] = self.get(sample_id=sample_id, stat_name=stat_name)
            for ex_key in self._ex_columns_cache:
                v = self.sample_statistics_ex.get(ex_key, {}).get(sample_id)
                if v is not None:
                    row[ex_key] = v
            rows.append(row)
            denied += int(bool(row.get(SampleStatsEx.DENY_LISTED, False)))
        return rows

    def get_actual_index(self, index: int) -> int:
        if index not in self.idx_to_idx_remapp:
            return index
        return self.idx_to_idx_remapp[index]

    def get_dataframe(self, limit: int = -1) -> pd.DataFrame:
        if self.dataframe is None:
            self.dataframe = self._get_stats_dataframe(limit=limit)
        return self.dataframe

    def __getitem__(self, index: int, id: int = None):
        if index is None and id is not None:
            index = self.unique_id_to_index[id]
        if index is not None and id is None:
            id = self.unique_ids[index]
        return self._getitem_raw(index=index)

    def __len__(self):
        # wrapped_dataset is already deduplicated, just subtract denied samples
        return len(self.wrapped_dataset)

    def _getitem_raw(self, index: int = None, id: int = None):
        if index is None and id is not None:
            index = self.unique_id_to_index[id]
        data = self.wrapped_dataset[index]
        if len(data) == 2:
            id = self.unique_ids[index]
            item, target = data

            # Override target with tag-based label if use_tags is enabled
            if self._use_tags:
                tag_value = self.sample_statistics.get(SampleStatsEx.TAGS, {}).get(int(id), '')

                if self._is_binary_labels:
                    # Binary classification: 1 if tag matches, 0 otherwise
                    target_tag = list(self._tags_mapping.keys())[0]
                    target = 1 if tag_value == target_tag else 0
                elif self._tags_mapping:
                    # Multiclass: map tag string to integer label
                    target = self._tags_mapping.get(tag_value, 0)  # Default to 0 if tag not in mapping
                else:
                    # No mapping provided but use_tags=True: keep original target
                    logger.warning(f"use_tags=True but no tags_mapping provided for sample {id}")

            return item, id, target
        else:
            raise ValueError("Unexpected number of elements returned by wrapped_dataset.__getitem__")

    def get_index_from_sample_id(self, sample_id: int) -> int:
        return self.unique_id_to_index[sample_id]

    def get_sample_id_at_index(self, index: int) -> int:
        return int(self.unique_ids[index])

    def get_prediction_mask(self, sample_id, task_name=None):
        if task_name:
            key = f"pred/{task_name}"
            if key in self.dense_stats_store:
                return self.dense_stats_store[key].get(sample_id)
        return self.get(sample_id=sample_id, stat_name=SampleStatsEx.PREDICTION_RAW, raw=True)

    def _save_pending_stats_to_h5(self):
        """Save only changed stats from SAMPLES_STATS_TO_SAVE_TO_H5 for pending UIDs.

        UIDs are set as the unique index, so new data replaces old data with the same UID.
        """
        if not self._h5_path or not self._h5_pending_uids:
            return

        with self._h5_lock:
            try:
                pending_uids = list(self._h5_pending_uids)
                self._h5_pending_uids.clear()  # Clear after extracting

                # Build a DataFrame with ALL expected columns to maintain schema consistency
                data = []
                for uid_int in pending_uids:
                    row = {'uid': int(uid_int)}  # Ensure uid is int, not np.int32

                    # Include ALL stats in SAMPLES_STATS_TO_SAVE_TO_H5, even if not changed
                    # This ensures the DataFrame schema matches the existing table
                    for stat_name in SAMPLES_STATS_TO_SAVE_TO_H5:
                        val = self.sample_statistics.get(stat_name, {}).get(uid_int)

                        # Convert to appropriate type for HDF5
                        if val is None:
                            # Use default from SAMPLES_STATS_DEFAULTS
                            val = SAMPLES_STATS_DEFAULTS.get(stat_name)
                        elif isinstance(val, (np.integer, np.floating)):
                            val = val.item()
                        elif isinstance(val, np.bool_):
                            val = bool(val)
                        elif isinstance(val, np.ndarray):
                            # Only convert arrays with a single element to scalar
                            if val.size == 1:
                                val = val.item()
                            else:
                                # Skip multi-element arrays - they should be in dense_stats_store
                                # For segmentation, use scalar summaries like mean_loss instead
                                logger.debug(f"Skipping multi-element array for stat '{stat_name}' (size={val.size})")
                                continue
                        elif isinstance(val, bool):
                            pass  # Already correct type
                        elif isinstance(val, (int, float, str)):
                            pass  # Already correct type
                        else:
                            # Skip complex types that can't be easily serialized
                            continue

                        row[stat_name] = val

                    data.append(row)

                if not data:
                    return

                df_update = pd.DataFrame(data)
                # Set uid as unique index
                df_update.set_index('uid', inplace=True)

                # Sanitize cells: collapse arrays/lists to scalars to match column dtypes
                def _coerce_scalar_cell(v):
                    try:
                        if isinstance(v, np.ndarray):
                            if v.size == 0:
                                return None
                            # Prefer scalar if possible, else first element
                            try:
                                return v.item()
                            except Exception:
                                return np.ravel(v)[0].item() if v.dtype.kind in ('b','i','u','f') else str(v)
                        if isinstance(v, (list, tuple)):
                            return v[0] if len(v) else None
                    except Exception:
                        pass
                    return v
                df_update = df_update.map(_coerce_scalar_cell)

                # Ensure consistent types for HDF5 based on SAMPLES_STATS_TO_SAVE_TO_H5
                type_mapping = {
                    SampleStatsEx.DENY_LISTED.value: bool,
                    SampleStatsEx.TAGS.value: str,
                    SampleStatsEx.ENCOUNTERED.value: int,
                    SampleStatsEx.PREDICTION_AGE.value: int,
                    SampleStatsEx.PREDICTION_LOSS.value: float,
                }
                for stat_name, dtype in type_mapping.items():
                    if stat_name in df_update.columns:
                        try:
                            df_update[stat_name] = df_update[stat_name].astype(dtype)
                        except Exception:
                            pass

                key = f'/stats_{self._dataset_split}'

                # Ensure index dtype int for uid
                try:
                    df_update.index = df_update.index.astype(int)
                except Exception:
                    pass

                # Enforce type mapping on df_update
                for stat_name, dtype in type_mapping.items():
                    if stat_name in df_update.columns:
                        try:
                            df_update[stat_name] = df_update[stat_name].astype(dtype)
                        except Exception:
                            pass

                # Targeted update: only modify rows for pending UIDs, avoid rewriting entire table
                try:
                    if not self._h5_path.exists():
                        self._h5_path.parent.mkdir(parents=True, exist_ok=True)
                    with pd.HDFStore(str(self._h5_path), mode='a') as store:
                        if key in store:
                            # Read existing table
                            existing = store.select(key)
                            # Keep only rows NOT being updated (filter out UIDs in df_update)
                            rows_to_keep = existing[~existing.index.isin(df_update.index)]
                            # Remove entire key (will rewrite with kept rows + new rows)
                            store.remove(key)
                            # Write back rows that are NOT being updated
                            if not rows_to_keep.empty:
                                store.append(key, rows_to_keep, format='table', data_columns=True, min_itemsize={'tags': 256})

                        # Append only the updated/new rows
                        store.append(key, df_update, format='table', data_columns=True, min_itemsize={'tags': 256})
                        store.flush()

                    logger.debug(f"[DataSampleTrackingWrapper] Updated {len(df_update)} rows in {self._h5_path}")
                except Exception as e:
                    # On failure, log and re-queue for retry
                    logger.error(f"[DataSampleTrackingWrapper] Failed to update H5 with targeted deletes: {e}")
                    self._h5_pending_uids.update(pending_uids)
                    return
            except Exception as e:
                logger.error(f"[DataSampleTrackingWrapper] Failed to save pending stats to H5: {e}")
                # Re-queue pending uids to retry later
                try:
                    self._h5_pending_uids.update(pending_uids)
                except Exception:
                    pass

    def _load_stats_from_h5(self):
        """Load only SAMPLES_STATS_TO_SAVE_TO_H5 from H5 file if it exists, filtered to current UIDs."""
        if not self._h5_path or not self._h5_path.exists():
            return

        with self._h5_lock:
            try:
                current_uids = set(int(u) for u in self.unique_ids)

                with pd.HDFStore(str(self._h5_path), mode='r') as store:
                    key = f'/stats_{self._dataset_split}'
                    if key not in store:
                        logger.info(f"[DataSampleTrackingWrapper] No saved stats found for {self._dataset_split}")
                        return
                    # Load all rows then filter to current UIDs
                    df = store[key]
                    df = df[df.index.isin(current_uids)]

                logger.info(f"[DataSampleTrackingWrapper] Loading {len(df)} saved stats from {self._h5_path}")

                # Restore stats for each UID
                loaded_count = 0

                for uid, row in df.iterrows():
                    uid = int(uid)

                    # Restore only stats in SAMPLES_STATS_TO_SAVE_TO_H5
                    for stat_name in SAMPLES_STATS_TO_SAVE_TO_H5:
                        if stat_name in row.index and pd.notna(row[stat_name]):
                            val = row[stat_name]
                            # Don't trigger auto-save during load
                            self.sample_statistics[stat_name][uid] = val

                    loaded_count += 1

                # Update deny_listed count
                self.denied_sample_cnt = sum(
                    1 for uid in current_uids
                    if self.sample_statistics[SampleStatsEx.DENY_LISTED].get(uid, False)
                )

                logger.info(f"[DataSampleTrackingWrapper] Loaded stats for {loaded_count} samples. "
                          f"{self.denied_sample_cnt} samples are deny-listed.")
            except Exception as e:
                logger.error(f"[DataSampleTrackingWrapper] Failed to load stats from H5: {e}")
                # If file seems corrupted, move aside so future writes can proceed
                try:
                    corrupt_path = str(self._h5_path) + f'.corrupt-{int(time.time())}'
                    os.replace(str(self._h5_path), corrupt_path)
                    logger.error(f"[DataSampleTrackingWrapper] Moved corrupted H5 to {corrupt_path}")
                except Exception:
                    pass
<|MERGE_RESOLUTION|>--- conflicted
+++ resolved
@@ -115,11 +115,7 @@
     SampleStatsEx.ENCOUNTERED.value,
     SampleStatsEx.PREDICTION_LOSS.value,
     SampleStatsEx.PREDICTION_AGE.value,
-<<<<<<< HEAD
-    # SampleStatsEx.PREDICTION_RAW.value, 
-=======
     SampleStatsEx.PREDICTION_RAW.value,
->>>>>>> 8167421e
 ]
 SAMPLES_STATS_IMMEDIATE_SAVING_TO_H5 = [
     SampleStatsEx.DENY_LISTED.value,
