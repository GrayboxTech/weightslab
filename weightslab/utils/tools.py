import io
<<<<<<< HEAD
import xxhash
=======
>>>>>>> 0eb4a849
import yaml
import types
import inspect
import logging
import collections
import torch as th
import torch.nn as nn
import numpy as np
import random
<<<<<<< HEAD
=======
import xxhash
>>>>>>> 0eb4a849

from typing import Union
from copy import deepcopy
<<<<<<< HEAD
from typing import Optional, List, Any, Type, Callable, Dict, Union
=======
from typing import Optional, List, Any, Type, Callable, Dict
>>>>>>> 0eb4a849
from torch.fx import Node


# Global logger
logger = logging.getLogger(__name__)


def seed_everything(seed):
    """Seed everything for reproducibility."""
    np.random.seed(seed)
    th.manual_seed(seed)
    random.seed(seed)
    th.backends.cudnn.deterministic = True


# ----------------------------------------------------------------------------
# -------------------------- Utils Functions ---------------------------------
# ----------------------------------------------------------------------------
def is_learnable_module(module: nn.Module) -> bool:
    """
    Checks if a module is a learnable nn.Module with parameters that have grad.
    """
    # Check if it's a th.nn.Module instance
    if not isinstance(module, nn.Module):
        return

    has_learnable_params = False
    # Iterate over the parameters to check if any requires gradient
    for _, param in module.named_parameters():
        if param.requires_grad:
            has_learnable_params = True
            break
    return has_learnable_params


def extract_in_out_params(module: nn.Module) -> List[int | str]:
    """
    Detects and returns the primary input and output dimension parameters
    for a given PyTorch module instance, based on commmon templates.
    For single weight tensor (e.g., nn.BatchNorm), in=out.
    """

    # 1. Like Linear Layers use 'features' template
    if hasattr(module, 'in_features') and hasattr(module, 'out_features'):
        in_dim = module.in_features
        in_name = "in_features"
        out_dim = module.out_features
        out_name = "out_features"
        return in_dim, out_dim, in_name, out_name

    # 2. Like Convolutional Layers (Conv1d, Conv2d, Conv3d) use 'channels'
    # template
    if hasattr(module, 'in_channels') and hasattr(module, 'out_channels'):
        in_dim = module.in_channels
        in_name = "in_channels"
        out_dim = module.out_channels
        out_name = "out_channels"
        # TODO (GP): Hardcoded for now, but should be wrapped somehow, i.e.,
        # TODO (GP): you customize how you define layers flag like transposed.
        if 'transposed' in module._get_name():
            module.wl_transposed = True
        return in_dim, out_dim, in_name, out_name

    # 3. Like BatchNorm Layers use 'num_features' template
    if hasattr(module, 'num_features'):
        # For BatchNorm, in_dim and out_dim are the same
        in_dim = module.num_features
        in_name = "num_features"
        out_dim = module.num_features
        out_name = "num_features"
        module.wl_same_flag = True
        return in_dim, out_dim, in_name, out_name

    # 4. Layers using in or out shape/size attributes
    shape_attrs = [
        i for i in list(module.__dict__.keys())
        if '_size' in i or '_shape' in i
    ]
    if len(shape_attrs) and 'flatten' in module._get_name():
        in_shape_attrs = [attr for attr in shape_attrs if 'in_' in attr]
        out_shape_attrs = [attr for attr in shape_attrs if 'in_' in attr]
        # OneWay layers, e.g., UnFlatten or BatchNorm layers
        if not len(in_shape_attrs) or not len(out_shape_attrs):
            in_dim = getattr(module, shape_attrs[0])
            in_name = shape_attrs[0]
            out_dim = getattr(module, shape_attrs[0])
            out_name = shape_attrs[0]
        elif len(in_shape_attrs) == len(out_shape_attrs):
            in_dim = getattr(module, in_shape_attrs[0])
            in_name = in_shape_attrs[0]
            out_dim = getattr(module, out_shape_attrs[0])
            out_name = out_shape_attrs[0]
        module.wl_same_flag = True
        return in_dim, out_dim, in_name, out_name

    # 5. Catch all or return None for non-parameterized layers
    return None, None, None, None


def get_children(module: nn.Module):
    """
        Get module children (other modules).
    """
    # Return the current module, e.g., conv2d_with_ops
    if is_module_with_ops(module):
        return [module]

    # If current module is not with_ops, i.e., not learnable, i.e., maxpool2d
    # Find next deps with_ops
    flatt_children = []
    for child in module.children():
        flatt_children.extend(get_children(child))

    return flatt_children


def get_module_device(module: nn.Module) -> th.device:
    """
    Retrieves the device (CPU or CUDA) of a th.nn.Module.
    """
    # Use next(module.parameters()) to get the first parameter tensor
    try:
        # Check the device of the first parameter found
        return next(module.parameters()).device
    except StopIteration:
        # If the module has no parameters (e.g., nn.ReLU, nn.Sequential,
        # or containers),
        # it doesn't have a device of its own. It defaults to the CPU.
        # This is the safest fallback, though you might need context for
        # the exact device.
        return th.device("cpu")


def rename_with_ops(module: nn.Module) -> nn.Module:
    """
        Add WithNeuronOps string to each nn.module name.
    """
    # 1. Store the original class name
    original_name = module._get_name()

    # 2. Define the new name
    new_name = f"{original_name}WithNeuronOps"

    # 3. Create a custom method to return the new name
    def new_get_name(self):
        return new_name

    # 4. Monkey patch the module's _get_name() method
    # This is the function PyTorch calls when printing the model hierarchy.
    module._get_name = types.MethodType(new_get_name, module)


def is_module_with_ops(module: nn.Module) -> bool:
    return "WithNeuronOps" in module._get_name()


def get_all_classes_from_module(module):
    """
        Dynamically retrieves all class objects defined within a given module.
    """
    classes = []
    # Use inspect.getmembers to look at all attributes of the module
    for name, obj in inspect.getmembers(module):
        # Check if the object is a class and not an internal/private object
        if inspect.isclass(obj) and not name.startswith('_'):
            classes.append(obj)
    return tuple(classes)  # isinstance takes a tuple of classes


# Helper to retrieve module instance by its submodule path
def get_module_by_name(model: nn.Module, name: str) -> nn.Module | None:
    """
        Safely retrieves a module instance from the model based on its FX
        target name.
    """
    try:
        return model.get_submodule(name)
    except AttributeError:
        return getattr(model, name, None)


def is_module_learnable(module: Optional[Any]) -> bool:
    """
    Check if the module has learnable parameters.
    """
    return hasattr(module, 'weight') and module.weight is not None


def is_feature_producer(module: Optional[Any]) -> bool:
    """
    Checks if a module is a primary feature producer by checking for
    the presence of common input and output dimension attributes (in_*, out_*).
    This generalizes the check beyond specific nn.Module classes.
    """
    if module is None:
        return False

    # Check for convolutional-style feature definition
    # (e.g., in_channels, out_channels)
    has_conv_features = hasattr(module, 'in_channels') and \
        hasattr(module, 'out_channels')

    # Check for linear-style feature definition
    # (e.g., in_features, out_features)
    has_linear_features = hasattr(module, 'in_features') and \
        hasattr(module, 'out_features')

    # Any module defining both an input and an output feature dimension is
    # considered a "producer"
    return has_conv_features or has_linear_features


def get_feature_channel_size(node: Node) -> Optional[int]:
    """
        Retrieves the channel size (dimension 1) of the tensor output by the
        node.
    """
    if 'tensor_meta' in node.meta and node.meta['tensor_meta'] is not None:
        meta = node.meta['tensor_meta']
        if isinstance(meta, th.Tensor) or \
                isinstance(meta, th.fx.passes.shape_prop.TensorMetadata):
            # Assumes N, C, H, W or N, C, L format (channel is dim 1)
            if len(meta.shape) > 1:
                return int(meta.shape[1])
    return None


def get_shape_attribute_from_module(
        module: nn.Module,
        _in=False,
        _out=False,
        with_name=False
):
    attrs = [
        i for i in list(module.__dict__.keys())
        if '_size' in i or '_shape' in i
    ]
    res = [None] if not with_name else (None, None)
    if not len(attrs):
        return [None] if not with_name else (None, None)
    if _in:
        _in_attrs = [i for i in attrs if '_in' in i or 'in_' in i]
        if len(_in_attrs):
            res = getattr(module, _in_attrs[0])
            res = [res] if not with_name else (res, _in_attrs[0])
    if _out:
        _out_attrs = [i for i in attrs if '_out' in i or 'out_' in i]
        if len(_out_attrs):
            res = getattr(module, _out_attrs[0])
            res = [res] if not with_name else (res, _out_attrs[0])

    if _in == _out is False:
        res = getattr(module, attrs[0])
        res = [res] if not with_name else (res, attrs[0])

    return res


def what_layer_type(module: nn.Module):
    in_attrs = [i for i in list(module.__dict__.keys()) if 'in_' in i]
    out_attrs = [i for i in list(module.__dict__.keys()) if 'out_' in i]
    shape_attrs = [
        i for i in list(module.__dict__.keys())
        if 'size_' in i or '_size' in i or
        'shape_' in i or '_shape' in i
    ]

    # Find and return layer type based on the attributes found
    if len(in_attrs) and len(out_attrs):
        return 1
    elif len(shape_attrs):
        return 2
    else:
        return 0


def make_safelist(x):
    return [x] if not isinstance(x, list) else x


def get_original_torch_class(
        module_instance: nn.Module,
        replacement_map: dict) -> Type[nn.Module] | None:
    """
    Maps an instance of a custom wrapper module back to its original
    th.nn Class using the module's type.
    """
    # Get the class (type object) of the provided instance
    custom_class = type(module_instance)

    # Look up the original torch class in the replacement map
    return replacement_map.get(custom_class)


def model_op_neurons(model, layer_id=None, dummy_input=None, op=None, rand=False):
    """
        Test function to iteratively update neurons for each layer,
        then test inference. Everything match ?
    """
    seed_everything(42) if rand else None  # Set seed for reproducibility
    n_layers = len(model.layers)
    for n in range(n_layers-1, 0, -1):
        if rand and th.rand(1) > 0.5 and layer_id is None and dummy_input is None:
            continue
        if layer_id is not None:
            if layer_id >= 0:
                if n != layer_id:
                    continue
            else:
                if n != n_layers + layer_id:  # - -layer_id != + -layer_id
                    continue
        logger.debug(f'\nOperate on neurons at layer {n}')
        if op is None:
            with model as m:
                logger.debug('Adding operation - 5 neurons added.')
<<<<<<< HEAD
                m.operate(n, {0, 1}, op_type=1)
=======
                m.operate(n, {0, 0, 0, 0, 0}, op_type=1)
>>>>>>> 0eb4a849
                m(dummy_input) if dummy_input is not None else None
            with model as m:
                logger.debug('Reseting operation - every neurons reset.')
                m.operate(n, {}, op_type=4)
                m(dummy_input) if dummy_input is not None else None
            with model as m:
                logger.debug('Freezing operation - last neuron froze.')
                m.operate(n, {-1}, op_type=3)
                m(dummy_input) if dummy_input is not None else None
            with model as m:
                logger.debug('Pruning operation - first neuron removed.')
<<<<<<< HEAD
                m.operate(n, {0}, op_type=2)
=======
                m.operate(n, {0, 1}, op_type=2)
>>>>>>> 0eb4a849
                m(dummy_input) if dummy_input is not None else None
        else:
            with model as m:
                m.operate(
                    n,
                    {-1},
                    op_type=op
                )
                m(dummy_input) if dummy_input is not None else None


def reindex_and_compress_blocks(data_dict, block_size, offset_index=0):
    """
    Re-indexes the dictionary keys and shifts the neuron value ranges to ensure
    they remain contiguous starting from 0, after removing an intermediate
    block.

    Args:
        data_dict (dict): The dictionary with non-contiguous keys and value
        ranges.
        block_size (int): The fixed size of each neuron block (e.g., 256).

    Returns:
        dict: The re-indexed dictionary with contiguous keys and compressed
        values.
    """
    # 1. Sort the remaining blocks by their original keys to maintain order
    # The dictionary keys must be sorted to ensure the blocks are processed
    # sequentially.
    sorted_blocks = collections.OrderedDict(sorted(data_dict.items()))

    reindexed_dict = {}

    # 2. Iterate through the remaining blocks, assigning a new contiguous index
    for new_index in range(len(list(sorted_blocks.items()))):
        new_index = new_index + offset_index
        index_batch = new_index // block_size
        # Calculate the new starting point for the range.
        # This point ensures the range is contiguous (0 * size, n * size, ...)
        new_start = block_size*index_batch
        new_end = new_start + block_size

        # Create the new contiguous range
        new_range = list(range(new_start, new_end))

        # Assign the new key and the compressed value range
        reindexed_dict[new_index] = new_range

    return reindexed_dict


def get_layer_trainable_parameters_neuronwise(layer: th.nn.Module):
    """
        Count the number of neurons with associated lr != 0.
    """
    # TODO (GP) Review function; seems like not working as expected with conv.
    # TODO (GP) when having kernel size (counts now only in out params. wo.
    # TODO (GP) corr. to kernel weights).
    trainable_params = 0
    for learnable_tensor_name in layer.learnable_tensors_name:
        trainable_params += getattr(layer, learnable_tensor_name).numel()
        trainable_params -= len(
            layer.neuron_2_lr[
                learnable_tensor_name
            ]
        )
        if learnable_tensor_name in layer.incoming_neuron_2_lr:
            trainable_params -= len(
                layer.incoming_neuron_2_lr[
                    learnable_tensor_name
                ]
            )
    return trainable_params


def get_model_parameters_neuronwise(model: th.nn.Module, trainable_only=True):
    """
        Get the number of neurons with associated lr!= 0 in the model.
    """
    # Count only neurons with associated lr != 0
    # Basically parameters not masked
    params = sum(
        p.numel() for p in model.parameters()
    )
    trainable_params = 0
    for layer in model.layers:
        trainable_params += get_layer_trainable_parameters_neuronwise(layer)

    # Since all parameters in your model currently have requires_grad=True:
    # trainable_params will also equal 8,367,235
    logger.debug(
        f"{params} paraeters with {trainable_params} trainable parameters."
    )

    return (params, trainable_params) if not trainable_only else \
        trainable_params


def normalize_dicts(a):
    offset_index = 0
    for deps_name_ in a:
        if len(a[deps_name_]) == 0:
            continue
        channel_size = len(
            list(
                a[
                    deps_name_
                ].values()
            )[-1]
        )
        # if dict has several items that are bypass of the module,
        # we split the new neurons between the two inputs channels
        # from the two input tensors, and so re index every neurons
        # with unique sequential indexs.
        if offset_index > 0:
            tmp_ = deepcopy(a[deps_name_])
            a[deps_name_].clear()
            for k in range(len(tmp_.items())):
                a[deps_name_][
                    k + offset_index
                ] = [k + offset_index]
        a[deps_name_] = reindex_and_compress_blocks(
            a[deps_name_],
            channel_size,
            offset_index=offset_index
        )
        indexs = list(a[
            deps_name_
        ].keys())
        offset_index += len(
            indexs
        ) if len(indexs) else 0
    return a


def reversing_indices(n_neurons, indices_set):
    """
        Reverse index from -x to x, given a set of indices, and sort them
        from higher to lower.

        Args:
            n_neurons (int): The total number of neurons.
            indices_set (Set[int]): The indices to reverse.
        Returns:
            List[int]: The reversed indices.

        Example:
        >>> reversing_indices(10, {-3, -5, 8})
        [7, 5, 8]
    """
    return sorted(
        {
            neg_idx for i in indices_set
            if -n_neurons <= (
                neg_idx :=
                (i if i < 0 else -(n_neurons - i))
            ) <= -1
        }
    )[::-1]


def validate_kwargs(f: Callable, kwargs: Dict[str, Any]):
    """
    Validates a dictionary of keyword arguments (kwargs) against the signature
    of a target function (f).

    If the function f accepts a variadic keyword argument (**kwargs),
    validation is skipped for extraneous parameters.

    Args:
        f: The function whose signature is used for validation.
        kwargs: The dictionary of keyword arguments to check.

    """
    # 1. Get the signature of the target function
    signature = inspect.signature(f)

    # 2. Extract the names of all expected parameters
    # This set contains argument names (e.g., 'a', 'b', 'debug').
    expected_params = set(signature.parameters.keys())

    # 3. Check for the presence of **kwargs (VAR_KEYWORD)
    # If the function accepts **kwargs, we allow any extra arguments.
    accepts_var_kwargs = any(
        p.kind == inspect.Parameter.VAR_KEYWORD
        for p in signature.parameters.values()
    )

    return kwargs if accepts_var_kwargs else \
        set(kwargs.keys()) - expected_params


def load_config_from_yaml(filepath: str) -> Dict:
    """Loads configuration data from a YAML file."""
    try:
        with open(filepath, 'r') as f:
            config_data = yaml.safe_load(f)
        logger.info(f"Successfully loaded configuration from {filepath}")
        return config_data
    except FileNotFoundError:
        logger.error(f"Error: YAML file not found at {filepath}. Using default parameters.")
        return {}
    except yaml.YAMLError as e:
        logger.error(f"Error loading YAML file: {e}. Using default parameters.")
        return {}
    

def _npy_bytes(arr: np.ndarray) -> bytes:
    """Serialize array to .npy in memory (deterministic, includes dtype+shape)."""
    buf = io.BytesIO()
    # allow_pickle=False to avoid pickle metadata and ensure deterministic representation
    np.save(buf, arr, allow_pickle=False)
    return buf.getvalue()


def _canonical_raw_bytes(arr: np.ndarray) -> bytes:
    """Produce a canonical raw-bytes representation:
       - C contiguous
       - native endianness
       - dtype+shape are NOT included (caller must include them if needed)
       - does not canonicalize NaN bit patterns (only semantic NaNs),
         so prefer npy serialization for full safety.
    """
    a = np.ascontiguousarray(arr)
    # make sure dtype is native-endian
    if a.dtype.byteorder not in ('=', '|'):
        a = a.byteswap().newbyteorder()
    return a.tobytes()


def array_id_2bytes(
    arr: np.ndarray,
    *,
    include_shape_dtype: bool = True,
    use_npy_serialization: bool = True,
    return_hex: bool = False,
    tronc_1byte: bool = True,
    hex_upper: bool = False,
) -> Union[str, int, bytes]:
    """
    Generate an 8-byte ID for a numpy array.

    Parameters:
    - arr: numpy array
    - method:
        - "sha256" or "sha256-trunc": compute SHA-256 and take first 8 bytes.
        - "xxh64": use xxhash.xxh64 (faster, non-crypto) if available.
    - include_shape_dtype: if True, include shape and dtype in the hashed input
      (recommended so arrays with same raw bytes but different shape/dtype are distinct).
    - use_npy_serialization: if True, use np.save(.npy) serialization as the input to hash.
      If False, hash raw canonical bytes (faster, but less safe in some edge cases).
    - return_hex: return 16-char hex string if True, else returns int.
    - hex_upper: if True and return_hex True, hex will be uppercase.

    Returns:
    - 16-char hex-string (default) or integer (0..2**64-1) or raw bytes if you change code.
    """
    if use_npy_serialization:
        data = _npy_bytes(arr)
    else:
        parts = []
        if include_shape_dtype:
            # Include a stable textual header for shape and dtype to avoid ambiguity
            parts.append(f"{arr.shape};{str(arr.dtype)};".encode("utf-8"))
        parts.append(_canonical_raw_bytes(arr))
        data = b"".join(parts)

    h = xxhash.xxh64()
    h.update(data)
    digest8 = h.digest()  # 8 bytes

    if return_hex:
        hexs = digest8.hex()
        return hexs.upper() if hex_upper else hexs
    else:
        # big-endian integer
        if tronc_1byte:
            return int.from_bytes(digest8, byteorder="big", signed=False) % (10**8)
        else:
            return int.from_bytes(digest8, byteorder="big", signed=False)


# Example usage
if __name__ == "__main__":
    import numpy as np
    img = np.random.randint(0, 256, size=(4096, 4096, 3), dtype=np.uint8)  # big image
    id_int = array_id_2bytes(img)  # default -> 16 hex chars
    print("8-byte id (int):", id_int)<|MERGE_RESOLUTION|>--- conflicted
+++ resolved
@@ -1,8 +1,5 @@
 import io
-<<<<<<< HEAD
 import xxhash
-=======
->>>>>>> 0eb4a849
 import yaml
 import types
 import inspect
@@ -12,18 +9,10 @@
 import torch.nn as nn
 import numpy as np
 import random
-<<<<<<< HEAD
-=======
-import xxhash
->>>>>>> 0eb4a849
 
 from typing import Union
 from copy import deepcopy
-<<<<<<< HEAD
 from typing import Optional, List, Any, Type, Callable, Dict, Union
-=======
-from typing import Optional, List, Any, Type, Callable, Dict
->>>>>>> 0eb4a849
 from torch.fx import Node
 
 
@@ -339,11 +328,7 @@
         if op is None:
             with model as m:
                 logger.debug('Adding operation - 5 neurons added.')
-<<<<<<< HEAD
                 m.operate(n, {0, 1}, op_type=1)
-=======
-                m.operate(n, {0, 0, 0, 0, 0}, op_type=1)
->>>>>>> 0eb4a849
                 m(dummy_input) if dummy_input is not None else None
             with model as m:
                 logger.debug('Reseting operation - every neurons reset.')
@@ -355,11 +340,7 @@
                 m(dummy_input) if dummy_input is not None else None
             with model as m:
                 logger.debug('Pruning operation - first neuron removed.')
-<<<<<<< HEAD
                 m.operate(n, {0}, op_type=2)
-=======
-                m.operate(n, {0, 1}, op_type=2)
->>>>>>> 0eb4a849
                 m(dummy_input) if dummy_input is not None else None
         else:
             with model as m:
@@ -639,12 +620,4 @@
         if tronc_1byte:
             return int.from_bytes(digest8, byteorder="big", signed=False) % (10**8)
         else:
-            return int.from_bytes(digest8, byteorder="big", signed=False)
-
-
-# Example usage
-if __name__ == "__main__":
-    import numpy as np
-    img = np.random.randint(0, 256, size=(4096, 4096, 3), dtype=np.uint8)  # big image
-    id_int = array_id_2bytes(img)  # default -> 16 hex chars
-    print("8-byte id (int):", id_int)+            return int.from_bytes(digest8, byteorder="big", signed=False)