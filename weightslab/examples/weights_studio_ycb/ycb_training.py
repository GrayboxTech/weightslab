--- conflicted
+++ resolved
@@ -131,25 +131,7 @@
 
 
 if __name__ == "__main__":
-<<<<<<< HEAD
-    start_time = time.time()
-
-    # 1) Start WeightsLab services (gRPC only, no CLI)
-    wl.serve(
-        serving_grpc=True,
-        n_workers_grpc=None,
-        port_grpc=50051,
-        serving_cli=True,  # no CLI TCP server, no extra terminal
-        host_cli="127.0.0.1",
-        port_cli=0,
-        launch_cli=True ,
-    )
-
-    # 2) Load hyperparameters (from YAML if present)
-    parameters = {}
-=======
     # --- 1) Load hyperparameters from YAML (if present) ---
->>>>>>> a20760cb
     config_path = os.path.join(os.path.dirname(__file__), "ycb_training_config.yaml")
     if os.path.exists(config_path):
         with open(config_path, "r") as fh:
@@ -268,9 +250,6 @@
         name="test_metric/mlt_metric",
         log=True,
     )
-<<<<<<< HEAD
-    
-=======
 
     # --- 7) Start WeightsLab services (UI + gRPC) ---
     wl.serve(
@@ -280,7 +259,6 @@
         n_workers_grpc=parameters.get("number_of_workers"),
     )
 
->>>>>>> a20760cb
     print("=" * 60)
     print("🚀 STARTING TRAINING")
     print(f"📈 Total steps: {max_steps}")
