import os
import time
import tempfile
import logging

import tqdm
import torch
import torch.nn as nn
import torch.optim as optim
import yaml

import weightslab as wl
from torchvision import datasets, transforms
from torchmetrics.classification import Accuracy
from torchvision import datasets, transforms, models

from weightslab.baseline_models.pytorch.models import FashionCNN as CNN
from weightslab.utils.board import Dash as Logger
from weightslab.components.global_monitoring import (
    guard_training_context,
    guard_testing_context,
    pause_controller,
)
os.environ["GRPC_VERBOSITY"] = "debug"

# Setup logging
logging.basicConfig(level=logging.ERROR)


# -----------------------------------------------------------------------------
# Train / Test functions
# -----------------------------------------------------------------------------
def train(loader, model, optimizer, criterion_mlt, device):
    """Single training step using the tracked dataloader + watched loss."""
    with guard_training_context:
        (inputs, ids, labels) = next(loader)
        inputs = inputs.to(device)
        labels = labels.to(device)

        optimizer.zero_grad()
        outputs = model(inputs)

        if outputs.ndim == 1:
            preds = (outputs > 0.0).long()
        else:
            preds = outputs.argmax(dim=1, keepdim=True)

        # Loss is a watched object => pass metadata for logging/stats
        loss_batch = criterion_mlt(
            outputs.float(),
            labels.long(),
            model_age=model.get_age(),
            batch_ids=ids,
            preds=preds,
        )
        loss = loss_batch.mean()

        loss.backward()
        optimizer.step()

    return loss.detach().cpu().item()


def test(loader, model, criterion_mlt, metric_mlt, device):
    """Full evaluation pass over the test loader."""
    losses = 0.0

    with guard_testing_context, torch.no_grad():
        for (inputs, ids, labels) in loader:
            inputs = inputs.to(device)
            labels = labels.to(device)

            outputs = model(inputs)

            if outputs.ndim == 1:
                preds = (outputs > 0.0).long()
            else:
                preds = outputs.argmax(dim=1, keepdim=True)

            loss_batch = criterion_mlt(
                outputs,
                labels,
                model_age=model.get_age(),
                batch_ids=ids,
                preds=preds,
            )
            losses += torch.mean(loss_batch)
            metric_mlt.update(outputs, labels)

    loss = losses / len(loader)
    metric = metric_mlt.compute() * 100

    return loss.detach().cpu().item(), metric.detach().cpu().item()


# -----------------------------------------------------------------------------
# Main
# -----------------------------------------------------------------------------
if __name__ == "__main__":
    start_time = time.time()

<<<<<<< HEAD
    # 1) Start WeightsLab services (gRPC only, no CLI)
    wl.serve(
        serving_grpc=True,
        n_workers_grpc=6,
        port_grpc=int(os.environ.get("GRPC_BACKEND_PORT", 50051)),
        
        serving_cli=False,     # no CLI TCP server, no extra terminal
        host_cli="127.0.0.1",
        port_cli=0,
        launch_cli=True,
    )

    # 2) Load hyperparameters (from YAML if present)
=======
    # Load hyperparameters (from YAML if present)
>>>>>>> fe9a247a
    parameters = {}
    config_path = os.path.join(os.path.dirname(__file__), "mnist_training_config.yaml")
    if os.path.exists(config_path):
        with open(config_path, "r") as fh:
            parameters = yaml.safe_load(fh) or {}

    parameters = parameters or {}
    # ---- sensible defaults / normalization ----
    parameters.setdefault("experiment_name", "mnist_cnn")
    parameters.setdefault("device", "auto")
    parameters.setdefault("training_steps_to_do", 1000)
    parameters.setdefault("eval_full_to_train_steps_ratio", 50)
    # FORCE training to start in "running" mode
    parameters["is_training"] = True

    exp_name = parameters["experiment_name"]

    # Device selection
    if parameters.get("device", "auto") == "auto":
        parameters["device"] = torch.device("cuda" if torch.cuda.is_available() else "cpu")
    device = parameters["device"]

    # Logging dir
    if not parameters.get("root_log_dir"):
        tmp_dir = tempfile.mkdtemp()
        parameters["root_log_dir"] = os.path.join(tmp_dir, "logs")
    os.makedirs(parameters["root_log_dir"], exist_ok=True)

    log_dir = parameters["root_log_dir"]
    tqdm_display = parameters.get("tqdm_display", True)
    max_steps = parameters.get("training_steps_to_do", 1000)
    eval_every = parameters.get("eval_full_to_train_steps_ratio", 50)

    # Register components in the GLOBAL_LEDGER via watch_or_edit
    # Logger
    logger = Logger()
    wl.watch_or_edit(logger, flag="logger", name=exp_name, log_dir=log_dir)

    # Hyperparameters (must use 'hyperparameters' flag for trainer services / UI)
    wl.watch_or_edit(
        parameters,
        flag="hyperparameters",
        name=exp_name,
        defaults=parameters,
        poll_interval=1.0,
    )

    # Model
    _model = CNN()
    model = wl.watch_or_edit(_model, flag="model", name=exp_name, device=device)

    # Optimizer
    lr = parameters.get("optimizer", {}).get("lr", 0.01)
    _optimizer = optim.Adam(_model.parameters(), lr=lr)
    optimizer = wl.watch_or_edit(_optimizer, flag="optimizer", name=exp_name)

    # Data (MNIST train/test)
    _train_dataset = datasets.MNIST(
        root=os.path.join(parameters["root_log_dir"], "data"),
        train=False,
        download=True,
        transform=transforms.Compose(
            [
                transforms.ToTensor(),
            ]
        ),
    )
    _test_dataset = datasets.MNIST(
        root=os.path.join(parameters["root_log_dir"], "data"),
        train=False,
        download=True,
        transform=transforms.Compose(
            [
                transforms.ToTensor(),
            ]
        ),
    )

    # Read data config in unified style: data.train_loader / data.test_loader
    train_cfg = parameters.get("data", {}).get("train_loader", {})
    test_cfg = parameters.get("data", {}).get("test_loader", {})
    train_bs = train_cfg.get("batch_size", 16)
    test_bs = test_cfg.get("batch_size", 16)
    train_shuffle = train_cfg.get("train_shuffle", True)
    test_shuffle = test_cfg.get("test_shuffle", False)

    train_loader = wl.watch_or_edit(
        _train_dataset,
        flag="data",
        name="train_loader",
        batch_size=train_bs,
        shuffle=train_shuffle,
        is_training=True,
    )
    test_loader = wl.watch_or_edit(
        _test_dataset,
        flag="data",
        name="test_loader",
        batch_size=test_bs,
        shuffle=test_shuffle,
    )

    # Losses & metric (watched objects – they log themselves)
    train_criterion_mlt = wl.watch_or_edit(
        nn.CrossEntropyLoss(reduction="none"),
        flag="loss",
        name="train_loss/mlt_loss",
        log=True,
    )
    test_criterion_mlt = wl.watch_or_edit(
        nn.CrossEntropyLoss(reduction="none"),
        flag="loss",
        name="test_loss/mlt_loss",
        log=True,
    )
    test_metric_mlt = wl.watch_or_edit(
        Accuracy(task="multiclass", num_classes=10).to(device),
        flag="metric",
        name="test_metric/mlt_metric",
        log=True,
    )

    # Start WeightsLab services
    wl.serve(
        # UI client settings
        serving_ui=True,
        ui_host="localhost:8050",
        root_directory=log_dir,
        
        # gRPC server settings
        serving_grpc=True,
        n_workers_grpc=2,
        grpc_host="localhost:50051",

        # CLI server settings
        serving_cli=True,     # no CLI TCP server, no extra terminal
        host_cli="localhost:0",
    )

    print("=" * 60)
    print("🚀 STARTING TRAINING")
    print(f"📈 Total steps: {max_steps}")
    print(f"🔄 Evaluation every {eval_every} steps")
    print(f"💾 Logs will be saved to: {log_dir}")
    print("=" * 60 + "\n")

    train_range = tqdm.trange(max_steps, dynamic_ncols=True) if tqdm_display else range(max_steps)
    for train_step in train_range:
        # Train one step
        train_loss = train(train_loader, model, optimizer, train_criterion_mlt, device)

        # Periodic full eval
        test_loss, test_metric = None, None
        if train_step % parameters.get('eval_full_to_train_steps_ratio', 50) == 0:
            test_loss, test_metric = test(
                test_loader,
                model,
                test_criterion_mlt,
                test_metric_mlt,
                device,
            )

        # Verbose logging
        if train_step % 10 == 0 or test_loss is not None:
            status = f"[Step {train_step:5d}/{max_steps}] Train Loss: {train_loss:.4f}"
            if test_loss is not None:
                status += f" | Test Loss: {test_loss:.4f} | Test Acc: {test_metric:.2f}%"
            print(status)

    print("\n" + "=" * 60)
    print(f"✅ Training completed in {time.time() - start_time:.2f} seconds")
    print(f"💾 Logs saved to: {log_dir}")
    print("=" * 60)<|MERGE_RESOLUTION|>--- conflicted
+++ resolved
@@ -99,23 +99,7 @@
 if __name__ == "__main__":
     start_time = time.time()
 
-<<<<<<< HEAD
-    # 1) Start WeightsLab services (gRPC only, no CLI)
-    wl.serve(
-        serving_grpc=True,
-        n_workers_grpc=6,
-        port_grpc=int(os.environ.get("GRPC_BACKEND_PORT", 50051)),
-        
-        serving_cli=False,     # no CLI TCP server, no extra terminal
-        host_cli="127.0.0.1",
-        port_cli=0,
-        launch_cli=True,
-    )
-
-    # 2) Load hyperparameters (from YAML if present)
-=======
     # Load hyperparameters (from YAML if present)
->>>>>>> fe9a247a
     parameters = {}
     config_path = os.path.join(os.path.dirname(__file__), "mnist_training_config.yaml")
     if os.path.exists(config_path):
