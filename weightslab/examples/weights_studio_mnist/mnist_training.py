import os
import time
import tempfile
import logging

import tqdm
import torch
import torch.nn as nn
import torch.optim as optim
import yaml

import weightslab as wl
from torchvision import datasets, transforms
from torchmetrics.classification import Accuracy
from torchvision import datasets, transforms, models

from weightslab.baseline_models.pytorch.models import FashionCNN as CNN
from weightslab.utils.board import Dash as Logger
from weightslab.components.global_monitoring import (
    guard_training_context,
    guard_testing_context,
    pause_controller,
)
os.environ["GRPC_VERBOSITY"] = "debug"

# Setup logging
logging.basicConfig(level=logging.ERROR)


# -----------------------------------------------------------------------------
# Train / Test functions
# -----------------------------------------------------------------------------
def train(loader, model, optimizer, criterion_mlt, device):
    """Single training step using the tracked dataloader + watched loss."""
    with guard_training_context:
        (inputs, ids, labels) = next(loader)
        inputs = inputs.to(device)
        labels = labels.to(device)

        optimizer.zero_grad()
        outputs = model(inputs)

        if outputs.ndim == 1:
            preds = (outputs > 0.0).long()
        else:
            preds = outputs.argmax(dim=1, keepdim=True)

        # Loss is a watched object => pass metadata for logging/stats
        loss_batch = criterion_mlt(
            outputs.float(),
            labels.long(),
            model_age=model.get_age(),
            batch_ids=ids,
            preds=preds,
        )
        loss = loss_batch.mean()

        loss.backward()
        optimizer.step()

    return loss.detach().cpu().item()


def test(loader, model, criterion_mlt, metric_mlt, device):
    """Full evaluation pass over the test loader."""
    losses = 0.0

    with guard_testing_context, torch.no_grad():
        for (inputs, ids, labels) in loader:
            inputs = inputs.to(device)
            labels = labels.to(device)

            outputs = model(inputs)

            if outputs.ndim == 1:
                preds = (outputs > 0.0).long()
            else:
                preds = outputs.argmax(dim=1, keepdim=True)

            loss_batch = criterion_mlt(
                outputs,
                labels,
                model_age=model.get_age(),
                batch_ids=ids,
                preds=preds,
            )
            losses += torch.mean(loss_batch)
            metric_mlt.update(outputs, labels)

    loss = losses / len(loader)
    metric = metric_mlt.compute() * 100

    return loss.detach().cpu().item(), metric.detach().cpu().item()


# -----------------------------------------------------------------------------
# Main
# -----------------------------------------------------------------------------
if __name__ == "__main__":
    start_time = time.time()

<<<<<<< HEAD
    # 1) Start WeightsLab services (gRPC only, no CLI)
    wl.serve(
        serving_grpc=True,
        n_workers_grpc=6,
        port_grpc=50051,
        serving_cli=False,     # no CLI TCP server, no extra terminal
        host_cli="127.0.0.1",
        port_cli=0,
        launch_cli=True,
    )

    # 2) Load hyperparameters (from YAML if present)
=======
    # Load hyperparameters (from YAML if present)
>>>>>>> 45d5c80d
    parameters = {}
    config_path = os.path.join(os.path.dirname(__file__), "mnist_training_config.yaml")
    if os.path.exists(config_path):
        with open(config_path, "r") as fh:
            parameters = yaml.safe_load(fh) or {}

    parameters = parameters or {}
    # ---- sensible defaults / normalization ----
    parameters.setdefault("experiment_name", "mnist_cnn")
    parameters.setdefault("device", "auto")
    parameters.setdefault("training_steps_to_do", 1000)
    parameters.setdefault("eval_full_to_train_steps_ratio", 50)
    # FORCE training to start in "running" mode
    parameters["is_training"] = True

    exp_name = parameters["experiment_name"]

    # Device selection
    if parameters.get("device", "auto") == "auto":
        parameters["device"] = torch.device("cuda" if torch.cuda.is_available() else "cpu")
    device = parameters["device"]

    # Logging dir
    if not parameters.get("root_log_dir"):
        tmp_dir = tempfile.mkdtemp()
        parameters["root_log_dir"] = os.path.join(tmp_dir, "logs")
    os.makedirs(parameters["root_log_dir"], exist_ok=True)

    log_dir = parameters["root_log_dir"]
    tqdm_display = parameters.get("tqdm_display", True)
    max_steps = parameters.get("training_steps_to_do", 1000)
    eval_every = parameters.get("eval_full_to_train_steps_ratio", 50)

    # Register components in the GLOBAL_LEDGER via watch_or_edit
    # Logger
    logger = Logger()
    wl.watch_or_edit(logger, flag="logger", name=exp_name, log_dir=log_dir)

    # Hyperparameters (must use 'hyperparameters' flag for trainer services / UI)
    wl.watch_or_edit(
        parameters,
        flag="hyperparameters",
        name=exp_name,
        defaults=parameters,
        poll_interval=1.0,
    )

    # Model
    _model = CNN()
    model = wl.watch_or_edit(_model, flag="model", name=exp_name, device=device)

    # Optimizer
    lr = parameters.get("optimizer", {}).get("lr", 0.01)
    _optimizer = optim.Adam(model.parameters(), lr=lr)
    optimizer = wl.watch_or_edit(_optimizer, flag="optimizer", name=exp_name)

    # Data (MNIST train/test)
    _train_dataset = datasets.MNIST(
        root=os.path.join(parameters["root_log_dir"], "data"),
        train=False,
        download=True,
        transform=transforms.Compose(
            [
                transforms.ToTensor(),
            ]
        ),
    )
    _test_dataset = datasets.MNIST(
        root=os.path.join(parameters["root_log_dir"], "data"),
        train=False,
        download=True,
        transform=transforms.Compose(
            [
                transforms.ToTensor(),
            ]
        ),
    )

    # Read data config in unified style: data.train_loader / data.test_loader
    train_cfg = parameters.get("data", {}).get("train_loader", {})
    test_cfg = parameters.get("data", {}).get("test_loader", {})
    train_bs = train_cfg.get("batch_size", 16)
    test_bs = test_cfg.get("batch_size", 16)
    train_shuffle = train_cfg.get("train_shuffle", True)
    test_shuffle = test_cfg.get("test_shuffle", False)

    train_loader = wl.watch_or_edit(
        _train_dataset,
        flag="data",
        name="train_loader",
        batch_size=train_bs,
        shuffle=train_shuffle,
        is_training=True,
    )
    test_loader = wl.watch_or_edit(
        _test_dataset,
        flag="data",
        name="test_loader",
        batch_size=test_bs,
        shuffle=test_shuffle,
    )

    # Losses & metric (watched objects – they log themselves)
    train_criterion_mlt = wl.watch_or_edit(
        nn.CrossEntropyLoss(reduction="none"),
        flag="loss",
        name="train_loss/mlt_loss",
        log=True,
    )
    test_criterion_mlt = wl.watch_or_edit(
        nn.CrossEntropyLoss(reduction="none"),
        flag="loss",
        name="test_loss/mlt_loss",
        log=True,
    )
    test_metric_mlt = wl.watch_or_edit(
        Accuracy(task="multiclass", num_classes=10).to(device),
        flag="metric",
        name="test_metric/mlt_metric",
        log=True,
    )

    # Start WeightsLab services
    wl.serve(
        # UI client settings
        serving_ui=True,
        root_directory=log_dir,
        
        # gRPC server settings
        serving_grpc=True,
        n_workers_grpc=2,

        # CLI server settings
        serving_cli=True
    )

    print("=" * 60)
    print("🚀 STARTING TRAINING")
    print(f"📈 Total steps: {max_steps}")
    print(f"🔄 Evaluation every {eval_every} steps")
    print(f"💾 Logs will be saved to: {log_dir}")
    print("=" * 60 + "\n")

    train_range = tqdm.trange(max_steps, dynamic_ncols=True) if tqdm_display else range(max_steps)
    for train_step in train_range:
        # Train one step
        train_loss = train(train_loader, model, optimizer, train_criterion_mlt, device)

        # Periodic full eval
        test_loss, test_metric = None, None
        if train_step % parameters.get('eval_full_to_train_steps_ratio', 50) == 0:
            test_loss, test_metric = test(
                test_loader,
                model,
                test_criterion_mlt,
                test_metric_mlt,
                device,
            )

        # Verbose logging
        if train_step % 10 == 0 or test_loss is not None:
            status = f"[Step {train_step:5d}/{max_steps}] Train Loss: {train_loss:.4f}"
            if test_loss is not None:
                status += f" | Test Loss: {test_loss:.4f} | Test Acc: {test_metric:.2f}%"
            print(status)

    print("\n" + "=" * 60)
    print(f"✅ Training completed in {time.time() - start_time:.2f} seconds")
    print(f"💾 Logs saved to: {log_dir}")
    print("=" * 60)<|MERGE_RESOLUTION|>--- conflicted
+++ resolved
@@ -99,22 +99,7 @@
 if __name__ == "__main__":
     start_time = time.time()
 
-<<<<<<< HEAD
-    # 1) Start WeightsLab services (gRPC only, no CLI)
-    wl.serve(
-        serving_grpc=True,
-        n_workers_grpc=6,
-        port_grpc=50051,
-        serving_cli=False,     # no CLI TCP server, no extra terminal
-        host_cli="127.0.0.1",
-        port_cli=0,
-        launch_cli=True,
-    )
-
     # 2) Load hyperparameters (from YAML if present)
-=======
-    # Load hyperparameters (from YAML if present)
->>>>>>> 45d5c80d
     parameters = {}
     config_path = os.path.join(os.path.dirname(__file__), "mnist_training_config.yaml")
     if os.path.exists(config_path):
@@ -147,6 +132,20 @@
     tqdm_display = parameters.get("tqdm_display", True)
     max_steps = parameters.get("training_steps_to_do", 1000)
     eval_every = parameters.get("eval_full_to_train_steps_ratio", 50)
+
+    # Start WeightsLab services (gRPC only, no CLI)
+    wl.serve(
+        # UI client settings
+        serving_ui=True,
+        root_directory=log_dir,
+        
+        # gRPC server settings
+        serving_grpc=True,
+        n_workers_grpc=2,
+
+        # CLI server settings
+        serving_cli=True
+    )
 
     # Register components in the GLOBAL_LEDGER via watch_or_edit
     # Logger
