import io
import sys
import io
import numpy as np
import torch
import logging
import subprocess
import numpy as np
import weightslab.proto.experiment_service_pb2 as pb2

from PIL import Image
from torchvision import transforms
from typing import List, Tuple, Iterable


# Get Global Logger
logger = logging.getLogger(__name__)


def get_hyper_parameters_pb(
        hype_parameters_desc_tuple: Tuple) -> List[pb2.HyperParameterDesc]:

    hyper_parameters_pb2 = []
    for (label, name, type_, getter) in hype_parameters_desc_tuple:
        hyper_parameter_pb2 = None
        if type_ == "text":
            hyper_parameter_pb2 = pb2.HyperParameterDesc(
                label=label,
                name=name,
                type=type_,
                string_value=getter()
            )
        else:
            hyper_parameter_pb2 = pb2.HyperParameterDesc(
                label=label,
                name=name,
                type=type_,
                numerical_value=getter()
            )
        hyper_parameters_pb2.append(hyper_parameter_pb2)

    return hyper_parameters_pb2


def get_neuron_representations(layer) -> Iterable[pb2.NeuronStatistics]:
    tensor_name = 'weight'
    layer_id = layer.get_module_id()
    neuron_representations = []
    for neuron_idx in range(layer.out_neurons):
        # SAFEGUARD: Ensure trackers are available
        if layer.train_dataset_tracker is None:
            continue
        if layer.eval_dataset_tracker is None:
            continue
            
        # Get neuron stats
        age = int(layer.train_dataset_tracker.get_neuron_age(neuron_idx))
        trate = layer.train_dataset_tracker.get_neuron_triggers(neuron_idx)
        erate = layer.eval_dataset_tracker.get_neuron_triggers(neuron_idx)
        evage = layer.eval_dataset_tracker.get_neuron_age(neuron_idx)

        trate = trate/age if age > 0 else 0
        erate = erate/evage if evage > 0 else 0

        neuron_lr = layer.get_per_neuron_learning_rate( 
            neuron_idx,
            is_incoming=False,
            tensor_name=tensor_name
        )

        neuron_representation = pb2.NeuronStatistics(
            neuron_id=pb2.NeuronId(layer_id=layer_id, neuron_id=neuron_idx),
            neuron_age=age,
            train_trigger_rate=trate,
            eval_trigger_rate=erate,
            learning_rate=neuron_lr,
        )
        for incoming_id, incoming_lr in layer.incoming_neuron_2_lr[tensor_name].items():
            neuron_representation.incoming_lr[incoming_id] = incoming_lr

        neuron_representations.append(neuron_representation)

    return neuron_representations


def get_layer_representation(layer) -> pb2.LayerRepresentation:
    layer_representation = None
    layer_id = layer.get_module_id(),
    layer_name = layer.__class__.__name__,
    layer_type = layer.module_name,
    incoming_neurons_count = layer.in_neurons,
    neurons_count = layer.out_neurons,
    kernel_size = (layer.kernel_size[0] if not isinstance(layer.kernel_size, (int, float)) else layer.kernel_size) if hasattr(layer, 'kernel_size') else None,
    stride = (layer.stride[0] if not isinstance(layer.stride, (int, float)) else layer.stride) if hasattr(layer, 'stride') else None

    parameters = {
        'layer_id': layer_id,
        'layer_name': layer_name,
        'layer_type': layer_type,
        'incoming_neurons_count': incoming_neurons_count,
        'neurons_count': neurons_count,
        'kernel_size': kernel_size,
        'stride': stride
    }
    layer_representation = pb2.LayerRepresentation(**parameters)
    if layer_representation is None:
        return None

    layer_representation.neurons_statistics.extend(
        get_neuron_representations(layer))
    return layer_representation


def get_layer_representations(model):
    layer_representations = []
    for layer in model.layers:
        layer_representation = get_layer_representation(layer)
        if layer_representation is None:
            continue
        layer_representations.append(layer_representation)
    return layer_representations

def make_task_field(name, value):
    if isinstance(value, float):
        return pb2.TaskField(name=name, float_value=value)
    elif isinstance(value, bool):
        return pb2.TaskField(name=name, bool_value=value)
    elif isinstance(value, int):
        return pb2.TaskField(name=name, int_value=value)
    elif isinstance(value, str):
        return pb2.TaskField(name=name, string_value=value)
    elif isinstance(value, bytes):
        return pb2.TaskField(name=name, bytes_value=value)
    else:
        raise ValueError(f"Unsupported value type for TaskField: {name}: {type(value)}")

def mask_to_png_bytes(mask, num_classes=21):
    if isinstance(mask, torch.Tensor):
        mask = mask.detach().cpu().numpy()
    if not isinstance(mask, np.ndarray):
        mask = np.array(mask)
    mask = np.squeeze(mask)
    if mask.ndim == 1:
        sz = int(np.sqrt(mask.size))
        if sz * sz == mask.size:
            mask = mask.reshape((sz, sz))
        else:
            raise ValueError(f"Cannot reshape mask of size {mask.size} to square.")
    if mask.ndim != 2:
        raise ValueError(f"Expected mask 2D, got shape {mask.shape}")

    mask = (mask.astype(np.float32) * (255.0 / (num_classes - 1))).astype(np.uint8)

    im = Image.fromarray(mask)
    buf = io.BytesIO()
    im.save(buf, format="PNG")
    return buf.getvalue()

def _class_ids(x, num_classes=None, ignore_index=255):
    if x is None:
        return []
    if hasattr(x, "detach"): 
        x = x.detach().cpu().numpy()
    else:
        x = np.asarray(x)
    x = np.squeeze(x)
    if x.ndim != 2:
        return []
    u = np.unique(x.astype(np.int64))
    u = u[u != int(ignore_index)]
    if num_classes is not None:
        u = u[(u >= 0) & (u < int(num_classes))]
    return [int(v) for v in u.tolist()]

def _labels_from_mask_path_histogram(path, num_classes=None, ignore_index=255):
    with Image.open(path) as im:
        if im.mode not in ("P", "L"):
            im = im.convert("L")
        hist = im.histogram()  # length 256
    ub = 256 if num_classes is None else int(num_classes)
    ids = [i for i, cnt in enumerate(hist[:ub]) if cnt > 0]
    if ignore_index is not None:
        ig = int(ignore_index)
        ids = [i for i in ids if i != ig]
    return ids

def get_data_set_representation(dataset, experiment) -> pb2.SampleStatistics:
    sample_stats = pb2.SampleStatistics()
    # Robustly obtain a dataset length even when 'dataset' may be a ledger Proxy
    def _safe_dataset_length(ds):
        # Try len(ds) first (Proxy implements __len__ when underlying set)
        try:
            return len(ds)
        except Exception:
            pass

        # Try common wrapped attributes but guard against Proxy AttributeError
        for attr in ('wrapped_dataset', 'dataset', 'wrapped'):
            try:
                wrapped = getattr(ds, attr)
            except Exception:
                wrapped = None
            if wrapped is not None:
                try:
                    return len(wrapped)
                except Exception:
                    # try inspect records
                    try:
                        return len(list(getattr(wrapped, 'as_records')()))
                    except Exception:
                        try:
                            return len(list(getattr(ds, 'as_records')()))
                        except Exception:
                            pass

        # Last resort: try to iterate as_records on ds
        try:
            recs = ds.as_records()
            return len(list(recs))
        except Exception:
            return 0

    sample_stats.sample_count = _safe_dataset_length(dataset)

    tasks = getattr(experiment, "tasks", None)
<<<<<<< HEAD
    is_multi_task = bool(tasks) and len(tasks) > 1
=======
    sample_stats.task_type = "classification"
>>>>>>> 793a20d7

    raw_ds_task_type = getattr(dataset, "task_type", None)
    raw_exp_task_type = getattr(experiment, "task_type", None)

    task_type = raw_ds_task_type or raw_exp_task_type or "classification"
    # ensure it's a plain string for protobuf
    if isinstance(task_type, bytes):
        task_type = task_type.decode("utf-8", "ignore")
    else:
        task_type = str(task_type)

    sample_stats.task_type = task_type
    
    ignore_index = getattr(dataset, "ignore_index", 255)
    num_classes  = getattr(dataset, "num_classes", getattr(experiment, "num_classes", None))

    # Safely iterate dataset records; if as_records isn't available or dataset is a placeholder
    # fall back to an empty iterator.
    try:
        records_iter = dataset.as_records()
    except Exception:
        records_iter = []

    for sample_id, row in enumerate(records_iter):
        loss = row.get('prediction_loss', -1)
        if not isinstance(loss, dict):
            loss = {'loss': loss} 
        record = pb2.RecordMetadata(
            sample_id=row.get('sample_id', sample_id),
            sample_last_loss=float(row.get('prediction_loss', -1)),
            sample_encounters=int(row.get('encountered', row.get('exposure_amount', 0))),
            sample_discarded=bool(row.get('deny_listed', False)),
            task_type=sample_stats.task_type,
        )

        task_type = sample_stats.task_type
        if task_type == "segmentation":
            label = row.get("target")
            if isinstance(label, str):
                target_list = _labels_from_mask_path_histogram(label, num_classes, ignore_index)
            else:
                target_list = _class_ids(label, num_classes, ignore_index)
            pred_list = _class_ids(row.get("prediction_raw"), num_classes, ignore_index)
        else:
            target = row.get("label", row.get("target", -1))
            pred   = row.get("prediction_raw", -1)
            target_list = [int(target)] if not isinstance(target, (list, np.ndarray)) else [int(np.array(target).item())]
            pred_list   = [int(pred)]   if not isinstance(pred, (list, np.ndarray))   else [int(np.array(pred).item())]
        record.sample_label.extend(target_list)
        record.sample_prediction.extend(pred_list)

        sample_stats.records.append(record)
    return sample_stats

def _maybe_denorm(img_t, mean=None, std=None):
    if mean is None or std is None: 
        return img_t
    if img_t.ndim != 3 or img_t.shape[0] not in (1,3):
        return img_t
    m = torch.tensor(mean, dtype=img_t.dtype, device=img_t.device).view(-1,1,1)
    s = torch.tensor(std,  dtype=img_t.dtype, device=img_t.device).view(-1,1,1)
    return img_t * s + m

def tensor_to_bytes(tensor, mean=None, std=None):
    if isinstance(tensor, torch.Tensor):
        tensor = tensor.detach().cpu()

    if tensor.dtype.is_floating_point:
        tensor = _maybe_denorm(tensor, mean, std)
        tensor = torch.clamp(tensor, 0.0, 1.0)  

    if tensor.ndim == 3 and tensor.shape[0] > 1:
        np_img = (tensor.numpy().transpose(1, 2, 0) * 255.0).astype(np.uint8)
        mode = "RGB"
    else:
        np_img = tensor.squeeze(0).numpy()
        np_img = (np_img * 255).astype(np.uint8)
        mode = "L"

    img = Image.fromarray(np_img, mode=mode)
    buf = io.BytesIO()
    # img.save(buf, format='png')
    img.save(buf, format='jpeg', quality=85)
    return buf.getvalue()

def load_raw_image(dataset, index):

    wrapped = getattr(dataset, "wrapped_dataset", dataset)
    if hasattr(wrapped, "images") and isinstance(wrapped.images, list):
        img_path = wrapped.images[index]
        img = Image.open(img_path)
        return img.convert("RGB")
    elif hasattr(wrapped, "files") and isinstance(wrapped.files, list):
        img_path = wrapped.files[index]
        img = Image.open(img_path)
        return img.convert("RGB")
    elif hasattr(wrapped, "data"):
        np_img = wrapped.data[index]
        if hasattr(np_img, 'numpy'):
            np_img = np_img.numpy()  
        if np_img.ndim == 2:
            return Image.fromarray(np_img.astype(np.uint8), mode="L")
        elif np_img.ndim == 3:
            return Image.fromarray(np_img.astype(np.uint8), mode="RGB")
        else:
            raise ValueError(f"Unsupported image shape: {np_img.shape}")

    elif hasattr(wrapped, "samples") or hasattr(wrapped, "imgs"):
        if hasattr(wrapped, "samples"):
            img_path, _ = wrapped.samples[index]
        else:
            img_path, _ = wrapped.imgs[index]
        img = Image.open(img_path)
        return img.convert("L") if img.mode in ["1", "L", "I;16", "I"] else img.convert("RGB")

    else:
        raise ValueError("Dataset type not supported for raw image extraction.")

def _get_input_tensor_for_sample(dataset, sample_id, device):
    if hasattr(dataset, "_getitem_raw"):
        tensor, _, _ = dataset._getitem_raw(id=sample_id)
    else:
        tensor, _ = dataset[sample_id]

    if not isinstance(tensor, torch.Tensor):
        tensor = torch.tensor(tensor)

    if tensor.ndim == 3:
        tensor = tensor.unsqueeze(0) 
    elif tensor.ndim == 1:
        tensor = tensor.unsqueeze(0)
    
    tensor = tensor.to(device)
    return tensor

def process_sample(sid, dataset, do_resize, resize_dims, experiment):
    try:
        if hasattr(dataset, "_getitem_raw"):
            tensor, idx, label = dataset._getitem_raw(id=sid)
        else:
            tensor, idx, label = dataset[sid]

        if isinstance(tensor, torch.Tensor):
            img = tensor.detach().cpu()
        else:
            img = torch.tensor(tensor)

        if img.ndim == 3:
            pil_img = transforms.ToPILImage()(img)
        elif img.ndim == 2:
            pil_img = Image.fromarray((img.numpy() * 255).astype(np.uint8))
        else:
            raise ValueError("Unknown image shape.")

        if do_resize:
            pil_img = pil_img.resize(resize_dims, Image.BILINEAR)

        buf = io.BytesIO()
        pil_img.save(buf, format='PNG')
        transformed_bytes = buf.getvalue()

        try:
            raw = load_raw_image(dataset, sid)
            if do_resize:
                raw = raw.resize(resize_dims, Image.BILINEAR)
            raw_buf = io.BytesIO()
            raw.save(raw_buf, format='PNG')
            raw_bytes = raw_buf.getvalue()
        except Exception:
            raw_bytes = transformed_bytes 

        task_type = getattr(experiment, "task_type", getattr(dataset, "task_type", "classification"))

        cls_label = -1
        mask_bytes = b""
        pred_bytes = b""

        if task_type == "classification":
            if isinstance(label, (list, np.ndarray)):
                cls_label = int(np.array(label).item())
            elif hasattr(label, 'cpu'):
                cls_label = int(np.array(label.cpu()).item())
            else:
                cls_label = int(label)
        elif task_type == "segmentation":
            num_classes = getattr(dataset, "num_classes", 21)
            try:
                mask_bytes = mask_to_png_bytes(label, num_classes=num_classes)
            except Exception:
                mask_bytes = mask_to_png_bytes(label)

            try:
                if hasattr(dataset, "get_prediction_mask"):
                    pred_mask = dataset.get_prediction_mask(sid)
                    if pred_mask is not None:
                        pred_bytes = mask_to_png_bytes(pred_mask, num_classes=num_classes)
            except Exception:
                pred_bytes = b""

        return sid, transformed_bytes, raw_bytes, cls_label, mask_bytes, pred_bytes

    except Exception as e:
        import logging
        logger = logging.getLogger(__name__)
        logger.error(f"GetSamples({sid}) failed: {e}")
        return (sid, None, None, -1, b"", b"")

def force_kill_all_python_processes():
    """
    Tente de tuer TOUS les processus python en cours d'exécution sur la machine.
    *** ATTENTION : UTILISER AVEC EXTRÊME PRÉCAUTION ! ***
    """
    logger.warning("WARNING: Attempting to kill all Python processes. This could affect other applications.")
    
    if sys.platform.startswith('win'):
        # Windows : Utilise taskkill pour tuer tous les processus 'python.exe'
        try:
            # /F : Force la terminaison
            # /IM : Spécifie le nom de l'image (python.exe)
            subprocess.run(['taskkill', '/F', '/IM', 'python.exe'], check=True)
            logger.info("All Python processes (Windows) have been terminated.")
        except subprocess.CalledProcessError as e:
            # Cela arrive si aucun processus python n'est trouvé
            logger.warning(f"No Python processes found or error during termination: {e}")
            
    elif sys.platform.startswith('linux') or sys.platform.startswith('darwin'):
        # Linux/macOS : Utilise pkill avec SIGKILL (-9) pour les processus 'python' ou 'python3'
        try:
            # pgrep trouve les PIDs des processus nommés 'python' et pkill envoie le signal 9 (SIGKILL)
            # -f : recherche le pattern dans la ligne de commande complète (y compris les arguments)
            subprocess.run(['pkill', '-9', '-f', 'python'], check=True)
            logger.info("All Python processes (Unix/Linux/macOS) have been terminated.")
        except subprocess.CalledProcessError as e:
            # Cela arrive si aucun processus python n'est trouvé
            logger.warning(f"No Python processes found or error during termination: {e}")

    else:
        logger.error(f"Operating system '{sys.platform}' not supported for forced shutdown.")<|MERGE_RESOLUTION|>--- conflicted
+++ resolved
@@ -223,11 +223,7 @@
     sample_stats.sample_count = _safe_dataset_length(dataset)
 
     tasks = getattr(experiment, "tasks", None)
-<<<<<<< HEAD
     is_multi_task = bool(tasks) and len(tasks) > 1
-=======
-    sample_stats.task_type = "classification"
->>>>>>> 793a20d7
 
     raw_ds_task_type = getattr(dataset, "task_type", None)
     raw_exp_task_type = getattr(experiment, "task_type", None)
