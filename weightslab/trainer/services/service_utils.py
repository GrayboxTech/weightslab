--- conflicted
+++ resolved
@@ -3,14 +3,8 @@
 from PIL import Image
 
 
-<<<<<<< HEAD
-def load_raw_image(dataset, index: int = None, id: int = None) -> Image.Image:
-    if index is None and id is not None:
-        index = dataset.unique_id_to_index[id]
-=======
 def load_raw_image(dataset, index):
     """Load raw image from dataset at given index."""
->>>>>>> 3942fcc7
     wrapped = getattr(dataset, "wrapped_dataset", dataset)
     if hasattr(wrapped, "images") and isinstance(wrapped.images, list):
         img_path = wrapped.images[index]
@@ -42,167 +36,4 @@
         img = Image.open(img_path)
         return img.convert("L") if img.mode in ["1", "L", "I;16", "I"] else img.convert("RGB")
     else:
-<<<<<<< HEAD
-        raise ValueError("Dataset type not supported for raw image extraction.")
-
-def _get_input_tensor_for_sample(dataset, sample_id, device):
-    if hasattr(dataset, "_getitem_raw"):
-        tensor, _, _ = dataset._getitem_raw(id=sample_id)
-    else:
-        tensor, _ = dataset[sample_id]
-
-    if not isinstance(tensor, torch.Tensor):
-        tensor = torch.tensor(tensor)
-
-    if tensor.ndim == 3:
-        tensor = tensor.unsqueeze(0) 
-    elif tensor.ndim == 1:
-        tensor = tensor.unsqueeze(0)
-    
-    tensor = tensor.to(device)
-    return tensor
-
-def process_sample(sid, dataset, do_resize, resize_dims, experiment):
-    try:
-        if hasattr(dataset, "_getitem_raw"):
-            tensor, idx, label = dataset._getitem_raw(id=sid)
-        else:
-            tensor, idx, label = dataset[sid]
-
-        if isinstance(tensor, torch.Tensor):
-            img = tensor.detach().cpu()
-        else:
-            img = torch.tensor(tensor)
-
-        if img.ndim == 3:
-            pil_img = transforms.ToPILImage()(img)
-        elif img.ndim == 2:
-            pil_img = Image.fromarray((img.numpy() * 255).astype(np.uint8))
-        else:
-            raise ValueError("Unknown image shape.")
-
-        if do_resize:
-            pil_img = pil_img.resize(resize_dims, Image.BILINEAR)
-
-        buf = io.BytesIO()
-        pil_img.save(buf, format='PNG')
-        transformed_bytes = buf.getvalue()
-
-        try:
-            raw = load_raw_image(dataset, sid)
-            if do_resize:
-                raw = raw.resize(resize_dims, Image.BILINEAR)
-            raw_buf = io.BytesIO()
-            raw.save(raw_buf, format='PNG')
-            raw_bytes = raw_buf.getvalue()
-        except Exception:
-            raw_bytes = transformed_bytes 
-
-        tasks = getattr(experiment, "tasks", None)
-        is_multi_task = bool(tasks) and len(tasks) > 1
-
-        task_type = getattr(experiment, "task_type", getattr(dataset, "task_type", "classification"))
-        if is_multi_task:
-            task_type = "multi-task"
-
-        cls_label = -1
-        mask_bytes = b""
-        pred_bytes = b""
-
-        if task_type == "classification":
-            if isinstance(label, (list, np.ndarray)):
-                cls_label = int(np.array(label).item())
-            elif hasattr(label, 'cpu'):
-                cls_label = int(np.array(label.cpu()).item())
-            else:
-                cls_label = int(label)
-        elif task_type == "segmentation":
-            num_classes = getattr(dataset, "num_classes", 21)
-            try:
-                mask_bytes = mask_to_png_bytes(label, num_classes=num_classes)
-            except Exception:
-                mask_bytes = mask_to_png_bytes(label)
-
-            try:
-                if hasattr(dataset, "get_prediction_mask"):
-                    pred_mask = dataset.get_prediction_mask(sid)
-                    if pred_mask is not None:
-                        pred_bytes = mask_to_png_bytes(pred_mask, num_classes=num_classes)
-            except Exception:
-                pred_bytes = b""
-
-        elif task_type == "reconstruction":
-            mask_bytes = raw_bytes if raw_bytes else transformed_bytes
-
-            try:
-                if hasattr(dataset, "get_prediction_mask"):
-                    recon = dataset.get_prediction_mask(sid, task_name = 'recon')
-                    if recon is not None:
-                        r = recon.detach().cpu() if isinstance(recon, torch.Tensor) else torch.tensor(recon)
-                        if r.ndim == 2:
-                            r = r.unsqueeze(0)
-                        pred_bytes = tensor_to_bytes(r, mean=IM_MEAN, std=IM_STD) 
-            except Exception:
-                pred_bytes = b""
-
-        elif task_type == "multi-task":
-            if isinstance(label, (list, np.ndarray)):
-                cls_label = int(np.array(label).item())
-            elif hasattr(label, 'cpu'):
-                cls_label = int(np.array(label.cpu()).item())
-            else:
-                cls_label = int(label)
-
-            try:
-                if hasattr(dataset, "get_prediction_mask"):
-                    recon = dataset.get_prediction_mask(sid, task_name = 'recon')  
-                    if recon is not None:
-                        r = recon.detach().cpu() if isinstance(recon, torch.Tensor) else torch.tensor(recon)
-                        if r.ndim == 2:
-                            r = r.unsqueeze(0)
-                        pred_bytes = tensor_to_bytes(r, mean=IM_MEAN, std=IM_STD)
-            except Exception:
-                pred_bytes = b""
-
-        return sid, transformed_bytes, raw_bytes, cls_label, mask_bytes, pred_bytes
-
-    except Exception as e:
-        import logging
-        logger = logging.getLogger(__name__)
-        logger.error(f"GetSamples({sid}) failed: {e}")
-        return (sid, None, None, -1, b"", b"")
-
-def force_kill_all_python_processes():
-    """
-    Tente de tuer TOUS les processus python en cours d'exécution sur la machine.
-    *** ATTENTION : UTILISER AVEC EXTRÊME PRÉCAUTION ! ***
-    """
-    logger.warning("WARNING: Attempting to kill all Python processes. This could affect other applications.")
-    
-    if sys.platform.startswith('win'):
-        # Windows : Utilise taskkill pour tuer tous les processus 'python.exe'
-        try:
-            # /F : Force la terminaison
-            # /IM : Spécifie le nom de l'image (python.exe)
-            subprocess.run(['taskkill', '/F', '/IM', 'python.exe'], check=True)
-            logger.info("All Python processes (Windows) have been terminated.")
-        except subprocess.CalledProcessError as e:
-            # Cela arrive si aucun processus python n'est trouvé
-            logger.warning(f"No Python processes found or error during termination: {e}")
-            
-    elif sys.platform.startswith('linux') or sys.platform.startswith('darwin'):
-        # Linux/macOS : Utilise pkill avec SIGKILL (-9) pour les processus 'python' ou 'python3'
-        try:
-            # pgrep trouve les PIDs des processus nommés 'python' et pkill envoie le signal 9 (SIGKILL)
-            # -f : recherche le pattern dans la ligne de commande complète (y compris les arguments)
-            subprocess.run(['pkill', '-9', '-f', 'python'], check=True)
-            logger.info("All Python processes (Unix/Linux/macOS) have been terminated.")
-        except subprocess.CalledProcessError as e:
-            # Cela arrive si aucun processus python n'est trouvé
-            logger.warning(f"No Python processes found or error during termination: {e}")
-
-    else:
-        logger.error(f"Operating system '{sys.platform}' not supported for forced shutdown.")
-=======
-        raise ValueError("Dataset type not supported for raw image extraction.")
->>>>>>> 3942fcc7
+        raise ValueError("Dataset type not supported for raw image extraction.")