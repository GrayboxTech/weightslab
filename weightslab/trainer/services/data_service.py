import io
import time
import torch
import logging
import os
import traceback
import threading

import numpy as np
import pandas as pd

import weightslab.proto.experiment_service_pb2 as pb2

from pathlib import Path
from concurrent import futures
from torchvision import transforms
from weightslab.components.global_monitoring import pause_controller
from weightslab.trainer.services.service_utils import load_raw_image
from weightslab.trainer.services.agent.agent import DataManipulationAgent


# Get global logger
logger = logging.getLogger(__name__)
logger.setLevel(logging.WARNING)


def _get_stat_from_row(row, stat_name):
    """Extract stat from dataframe row and convert to DataStat message."""
<<<<<<< HEAD
    if stat_name not in row:
        return None

    value = row[stat_name]

=======
    value = row.get(stat_name)

    if value is None or pd.isna(value):
        return None

>>>>>>> 8167421e
    # Helper for creating DataStat messages
    def make_stat(type_, shape, **kwargs):
        return pb2.DataStat(name=stat_name, type=type_, shape=shape, **kwargs)

<<<<<<< HEAD
    # 1) Fast-path: None
    if value is None:
        return None

    # Detect array-like first
    is_array_like = isinstance(value, (np.ndarray, list, tuple)) or isinstance(value, torch.Tensor)

    # 2) NaN handling ONLY for non-array-like values
    if not is_array_like:
        try:
            if pd.isna(value):
                return None
        except TypeError:
            # Some objects don't like pd.isna, just ignore
            pass

    # 3) torch.Tensor -> numpy
    if isinstance(value, torch.Tensor):
        try:
            value = value.detach().cpu().numpy()
        except Exception:
            return None

    # 4) numpy arrays -> array stat
    if isinstance(value, np.ndarray):
        # 0-dim array -> scalar
        if value.ndim == 0:
            v = float(value.item())
            return make_stat("scalar", [], value=[v])

        a = value
        # NOTE: if you ever need to cap size, you could do it here:
        # if a.size > MAX_ALLOWED:
        #     a = a.reshape(-1)[:MAX_ALLOWED]
        return make_stat(
            "array",
            list(a.shape),
            value=a.ravel().astype(float).tolist(),
        )

    # 5) list/tuple -> treat as 1D array
    if isinstance(value, (list, tuple)):
=======
    if isinstance(value, (int, float)):
        return make_stat("scalar", [1], value=[float(value)])

    if isinstance(value, str):
        return make_stat("string", [1], value_string=value)

    if isinstance(value, (list, np.ndarray)):
>>>>>>> 8167421e
        a = np.asarray(value)
        if a.ndim == 0:
            v = float(a.item())
            return make_stat("scalar", [], value=[v])
        return make_stat(
<<<<<<< HEAD
            "array",
            list(a.shape),
            value=a.ravel().astype(float).tolist(),
        )

    # 6) scalars
    if isinstance(value, (int, float, bool, np.integer, np.floating, np.bool_)):
        return make_stat("scalar", [], value=[float(value)])

    # 7) strings
    if isinstance(value, str):
        return make_stat("string", [1], value_string=value)
=======
            "array", list(a.shape), value=a.flatten().astype(float).tolist())

    return None
>>>>>>> 8167421e

    # 8) Fallback: stringify
    return make_stat("string", [1], value_string=str(value)[:512])

def _get_stats(loader, origin: str):
    """Extract dataset statistics from a loader."""
    if loader is None or not hasattr(loader, "tracked_dataset"):
        return pd.DataFrame()
    df = pd.DataFrame(loader.tracked_dataset.as_records())
    df["origin"] = origin
    return df

def _infer_task_type_from_label(label, default="classification"):
    """
    Heuristic: guess task type based on label shape / dtype.

    - 0D or size==1 → classification-like
    - 2D integer mask → segmentation-like
    - 3D 1-channel integer tensor → segmentation-like
    - otherwise → fall back to default
    """
    try:
        arr = label.cpu().numpy() if hasattr(label, "cpu") else np.asarray(label)
    except Exception:
        return default

    # Scalar / single element → treat as classification
    if arr.ndim == 0 or arr.size == 1:
        return "classification"

    # 2D integer-ish → very likely segmentation mask
    if arr.ndim == 2 and np.issubdtype(arr.dtype, np.integer):
        return "segmentation"

    # 3D with a single channel can also be a mask (1, H, W) or (H, W, 1)
    if arr.ndim == 3:
        if arr.shape[0] == 1 or arr.shape[-1] == 1:
            if np.issubdtype(arr.dtype, np.integer):
                return "segmentation"

    # Anything else: keep the caller's default guess
    return default


class DataService:
    """
    Data service helpers + RPCs (for weights_studio UI).

    Images are sent over gRPC as bytes (JPEG) for simplicity and correctness.
    """

    def __init__(self, ctx):
        self._ctx = ctx
        self._lock = threading.Lock()

        # init references to the context components
        self._ctx.ensure_components()
        self.df_lock = threading.RLock()
        self._trn_loader = self._ctx.components.get("train_loader")
        self._tst_loader = self._ctx.components.get("test_loader")

        if self._trn_loader is None or self._tst_loader is None:
            logger.error(
                "DataService initialized without train_loader or test_loader.")

        self._root_log_dir = self._resolve_root_log_dir()

        self._all_datasets_df = self._pull_into_all_data_view_df()
        self._load_existing_tags()
        self._agent = DataManipulationAgent(self)

        self._last_internals_update_time = None
        logger.info("DataService initialized.")

    def _resolve_root_log_dir(self) -> Path:
        """Resolve root log directory from hyperparams/env, fallback to ./logs."""
        root = None
        try:
            hp = self._ctx.components.get("hyperparams")
            if hp is not None and hasattr(hp, "get"):
                hp_dict = hp.get() if not isinstance(hp, dict) else hp
                if isinstance(hp_dict, dict):
                    root = (
                        hp_dict.get("root_log_dir")
                        or hp_dict.get("root_directory")
                        or hp_dict.get("root")
                    )
        except Exception:
            root = None

        root = root or os.getenv("WEIGHTSLAB_ROOT_LOG_DIR")
        if root is None:
            root = Path("logs").absolute()
        return Path(root)

    def get_root_log_dir(self) -> str:
        """Get the root log directory as a string.

        Returns:
            Absolute path to root_log_dir
        """
        return str(self._root_log_dir.absolute())

    def is_agent_available(self) -> bool:
        """
        Check if the agent (Ollama) is available for natural language queries.

        Returns:
            bool: True if agent is available, False otherwise
        """
        if self._agent is None:
            return False
        try:
            return self._agent.is_ollama_available()
        except Exception as e:
            logger.debug(f"Error checking agent availability: {e}")
            return False

    def _is_training_active(self) -> bool:
        """Return True if training is currently running (not paused)."""
        try:
            hp = self._ctx.components.get("hyperparams")
            if hp is not None and hasattr(hp, "get"):
                hp_dict = hp.get() if not isinstance(hp, dict) else hp
                if isinstance(hp_dict, dict):
                    flag = hp_dict.get("is_training")
                    if flag is not None:
                        return bool(flag)
        except Exception:
            pass
        # Fall back to pause controller state if hyperparams missing
        try:
            return not pause_controller.is_paused()
        except Exception:
            return True

    def _interaction_allowed(self):
        if self._is_training_active():
            return False, "Training is running; pause to browse or edit data."
        return True, ""

    def _pull_into_all_data_view_df(self):
        """Pull stats from both loaders into a single indexed dataframe."""
        # Sanity check
        if self._trn_loader is None:
            self._trn_loader = self._ctx.components.get("train_loader")
        if self._tst_loader is None:
            self._tst_loader = self._ctx.components.get("test_loader")

        # Pull stats from both datasets (skip if empty)
        records = []

        tstats = _get_stats(self._trn_loader, "train")
        if not tstats.empty:
            records.extend(tstats.to_dict("records"))

        estats = _get_stats(self._tst_loader, "eval")
        if not estats.empty:
            records.extend(estats.to_dict("records"))

        if not records:
            return pd.DataFrame()

        # Build dataframe once to avoid concat overhead
        df = pd.DataFrame.from_records(records)

        try:
            df.set_index(["origin", "sample_id"], inplace=True)
        except KeyError as e:
            logger.warning(f"Failed to set index on dataframe: {e}")

        return df

    def _load_existing_tags(self):
        """Load all existing tags from tracked dataset on startup and merge into dataframe."""
        if self._all_datasets_df is None or self._all_datasets_df.empty:
            return

        try:
            # Initialize tags column if not present
            if "tags" not in self._all_datasets_df.columns:
                self._all_datasets_df["tags"] = ""

            # Get tracked datasets to load tags
            trn_tracked = self._trn_loader.tracked_dataset if self._trn_loader else None
            tst_tracked = self._tst_loader.tracked_dataset if self._tst_loader else None

            if not trn_tracked and not tst_tracked:
                return

            # Build unified tag lookup dict (faster than per-row lookups)
            tag_dict = {}
            if trn_tracked:
                tag_dict.update(trn_tracked.sample_statistics.get("tags", {}))
            if tst_tracked:
                tag_dict.update(tst_tracked.sample_statistics.get("tags", {}))

            if not tag_dict:
                return

            # Vectorized update: use map for efficiency
            if isinstance(self._all_datasets_df.index, pd.MultiIndex):
                # For MultiIndex, map from sample_id level
                sample_ids = self._all_datasets_df.index.get_level_values("sample_id")
                self._all_datasets_df["tags"] = sample_ids.map(lambda sid: tag_dict.get(int(sid), "")).fillna("")
            else:
                # For regular columns
                self._all_datasets_df["tags"] = self._all_datasets_df["sample_id"].map(
                    lambda sid: tag_dict.get(int(sid), "")
                ).fillna("")

            loaded_count = sum(1 for v in tag_dict.values() if v)
            logger.info(f"Loaded existing tags for {loaded_count} UID(s) from tracked dataset(s)")
        except Exception as e:
            logger.warning(f"Failed to load existing tags: {e}")

    def _process_sample_row(self, args):
        """Process a single dataframe row to create a DataRecord."""
        row, request, df_columns = args
        try:
            origin = row.get('origin', 'unknown')
            # TODO (GP): should be index returned here not sample_id directly, wrong name
            sample_id = int(row.get('sample_id', 0))

            if origin == 'train':
                dataset = self._trn_loader.tracked_dataset
            elif origin == 'test' or origin == 'eval':
                dataset = self._tst_loader.tracked_dataset
            else:
                logger.warning("Unknown origin '%s' for sample %s", origin, sample_id)
                return None

            data_stats = []
            raw_data_bytes, transformed_data_bytes = b"", b""
            raw_shape, transformed_shape = [], []

            if hasattr(dataset, "_getitem_raw"):
                tensor, _, label = dataset._getitem_raw(id=sample_id)
            else:
                tensor, _, label = dataset[sample_id]

            if request.include_transformed_data:
                img = torch.tensor(tensor) if not isinstance(tensor, torch.Tensor) else tensor
                transformed_shape = list(img.shape)
                pil_img = transforms.ToPILImage()(img.detach().cpu())
                buf = io.BytesIO()
                pil_img.save(buf, format='PNG')
                transformed_data_bytes = buf.getvalue()

            if request.include_raw_data:
                try:
                    index = dataset.get_index_from_sample_id(sample_id)
                    raw_img = load_raw_image(dataset, index)
                    original_size = raw_img.size

<<<<<<< HEAD
                    # Resize logic:
                    # - width/height < 0 → percentage of original
                    # - width/height > 0 → absolute, but only downscale
                    # - 0 → no resize
=======
                    # Handle resize request
                    # Negative values indicate percentage mode (e.g., -50 means 50% of original)
                    # Positive values indicate absolute pixel dimensions
                    # Zero means no resize
>>>>>>> 8167421e
                    if request.resize_width < 0 and request.resize_height < 0:
                        percent = abs(request.resize_width) / 100.0
                        target_width = int(original_size[0] * percent)
                        target_height = int(original_size[1] * percent)

<<<<<<< HEAD
=======
                        # Only resize if we're actually reducing size
>>>>>>> 8167421e
                        if target_width < original_size[0] or target_height < original_size[1]:
                            raw_img = raw_img.resize((target_width, target_height))
                    elif request.resize_width > 0 and request.resize_height > 0:
                        if request.resize_width < original_size[0] or request.resize_height < original_size[1]:
                            raw_img = raw_img.resize((request.resize_width, request.resize_height))

                    raw_shape = [raw_img.height, raw_img.width, len(raw_img.getbands())]
                    raw_buf = io.BytesIO()
                    raw_img.save(raw_buf, format='PNG')
                    raw_data_bytes = raw_buf.getvalue()
                except Exception as e:
                    logger.warning(f"Could not load raw image for sample {sample_id}: {e}")
                    raw_data_bytes = transformed_data_bytes
                    raw_shape = transformed_shape

            stats_to_retrieve = request.stats_to_retrieve
            if not stats_to_retrieve:
                stats_to_retrieve = [col for col in df_columns if col not in ['sample_id', 'origin']]

            # Determine task type early so we can conditionally send stats
            base_task_type = getattr(
                dataset,
                "task_type",
                getattr(self._ctx.components.get("model"), "task_type", "classification"),
            )
            task_type = _infer_task_type_from_label(label, default=base_task_type)
            
            for stat_name in stats_to_retrieve:
                stat = _get_stat_from_row(row, stat_name)
                if stat is not None:
                    data_stats.append(stat)
                elif stat_name == "tags":
                    # Always send tags, even if empty, so frontend shows it in metadata
                    data_stats.append(pb2.DataStat(
                        name="tags", type="string", shape=[1], value_string=""
                    ))
                elif task_type == "segmentation":
                    # For segmentation: send extended loss stats and per-class losses even if null
                    if stat_name in ["mean_loss", "median_loss", "max_loss", "min_loss", "std_loss", 
                                     "num_classes_present", "dominant_class", "dominant_class_ratio", "background_ratio"]:
                        data_stats.append(pb2.DataStat(
                            name=stat_name, type="scalar", shape=[1], value=[0.0]
                        ))
                    elif stat_name.startswith("loss_class_"):
                        # Per-class losses (loss_class_0, loss_class_1, etc.)
                        data_stats.append(pb2.DataStat(
                            name=stat_name, type="scalar", shape=[1], value=[0.0]
                        ))

            # Expose origin and task_type as stats
            data_stats.append(pb2.DataStat(
                name='origin', type='string', shape=[1], value_string=origin))

            data_stats.append(pb2.DataStat(
                name='task_type', type='string', shape=[1], value_string=str(task_type)))

            # Encode label safely depending on task_type  (GT mask / label)
            label_arr = np.array(label.cpu() if hasattr(label, 'cpu') else label)

            if task_type == "segmentation":
                # Treat label as segmentation mask → array stat
                data_stats.append(pb2.DataStat(
                    name='label',
                    type='array',
                    shape=list(label_arr.shape),
                    value=label_arr.astype(float).ravel().tolist(),
                ))

                try:
                    # Prefer dataset attribute if available
                    num_classes = getattr(dataset, "num_classes", None)
                    if num_classes is None:
                        # Fallback: infer from this label
                        if label_arr.size > 0:
                            max_id = int(label_arr.max())
                            num_classes = max(1, max_id + 1)
                        else:
                            num_classes = 1

                    data_stats.append(pb2.DataStat(
                        name="num_classes",
                        type="scalar",
                        shape=[1],
                        value=[float(num_classes)],
                    ))
                except Exception as e:
                    logger.warning(f"Could not infer num_classes for sample {sample_id}: {e}")
            else:
                # Classification / other scalar-like labels
                label_arr = np.asarray(label_arr)
                if label_arr.size == 1:
                    label_val = float(label_arr.reshape(-1)[0])
                    data_stats.append(pb2.DataStat(
                        name='label',
                        type='scalar',
                        shape=[1],
                        value=[label_val],
                    ))
                else:
                    # Fallback for non-scalar labels in non-segmentation tasks
                    data_stats.append(pb2.DataStat(
                        name='label',
                        type='array',
                        shape=list(label_arr.shape),
                        value=label_arr.astype(float).ravel().tolist(),
                    ))

            # Predicted mask for segmentation (if available)
            if task_type == "segmentation" and hasattr(dataset, "get_prediction_mask"):
                try:
                    pred_mask = dataset.get_prediction_mask(sample_id)
                    if pred_mask is not None:
                        pred_arr = np.asarray(
                            pred_mask.cpu() if hasattr(pred_mask, "cpu") else pred_mask
                        )

                        data_stats.append(pb2.DataStat(
                            name='pred_mask',
                            type='array',
                            shape=list(pred_arr.shape),
                            value=pred_arr.astype(float).ravel().tolist(),
                        ))
                except Exception as e:
                    logger.warning(
                        f"Could not get prediction mask for sample {sample_id}: {e}"
                    )

            if raw_data_bytes:
                data_stats.append(pb2.DataStat(
                    name='raw_data', type='bytes', shape=raw_shape,
                    value=raw_data_bytes))
            if transformed_data_bytes:
                data_stats.append(pb2.DataStat(
                    name='transformed_data', type='bytes',
                    shape=transformed_shape, value=transformed_data_bytes))

            return pb2.DataRecord(sample_id=sample_id, data_stats=data_stats)
        except Exception as e:
            logger.error(f"Error processing row for sample_id {row.get('sample_id', -1)}: {e}", exc_info=True)
            return None

    def _build_success_response(self, df, message: str) -> pb2.DataQueryResponse:
        """
        Centralized helper so every code path reports counts consistently.

        - number_of_all_samples: all rows in df
        - number_of_discarded_samples: rows with deny_listed == True (if column exists)
        - number_of_samples_in_the_loop: rows not deny_listed
        """
        total_count = len(df)
        discarded_count = (
            len(df[df.get("deny_listed", False) == True])  # noqa: E712
            if "deny_listed" in df.columns
            else 0
        )
        in_loop_count = total_count - discarded_count

        return pb2.DataQueryResponse(
            success=True,
            message=message,
            number_of_all_samples=total_count,
            number_of_samples_in_the_loop=in_loop_count,
            number_of_discarded_samples=discarded_count,
        )

    def _apply_agent_operation(self, df, func: str, params: dict) -> str:
        """
        Apply an agent-described operation to df in-place.

        Returns a short human-readable message describing what was applied.
        """
        # A) Agent-driven df.query → keep/filter rows via in-place drop
        if func == "df.query":
            expr = params.get("expr", "")
            print(f"[DEBUG] ENTERED df.query branch with expr={expr}")
            before = len(df)
            kept = df.query(expr)
            print(f"[DEBUG] df.query kept {len(kept)} rows out of {before}")
            df.drop(index=df.index.difference(kept.index), inplace=True)
            print(f"[DEBUG] AFTER DROP df_len={len(df)}")
            return f"Applied query: {expr}"

        # B) Other supported Pandas operations (drop, sort, head, tail, sample)
        if func in {"df.drop", "df.sort_values", "df.head", "df.tail", "df.sample"}:
            func_name = func.replace("df.", "")

            try:
                # -------- DROP --------
                if func_name == "drop" and "index" in params:
                    index_expr = params["index"]
                    logger.debug(
                        "[ApplyDataQuery] Applying df.drop with index expression: %r",
                        index_expr
                    )
                    index_to_drop = eval(index_expr, {"df": df, "np": np})
                    df.drop(index=index_to_drop, inplace=True)
                    return "Applied operation: drop"

                # ---- SORT_VALUES ----
                if func_name == "sort_values":
                    safe_params = params.copy()
                    by = safe_params.get("by", [])
                    if isinstance(by, str):
                        by = [by]

                    logger.debug(
                        "[ApplyDataQuery] Preparing in-place sort_values on columns %s with params %s",
                        by, safe_params
                    )

                    from pandas.api.types import (
                        is_categorical_dtype,
                        is_numeric_dtype,
                        is_object_dtype,
                    )

                    # Sanitize sort columns so sort_values is less fragile
                    for col in by:
                        if col not in df.columns:
                            continue

                        s = df[col]

                        # 1) Categorical → cast to str to avoid "categories must be unique"
                        if is_categorical_dtype(s.dtype):
                            logger.debug(
                                "[ApplyDataQuery] Column %r is categorical; casting to str before sorting",
                                col,
                            )
                            df[col] = s.astype(str)
                            continue

                        # 2) Object/string → try to interpret as numeric for better sorting
                        if is_object_dtype(s.dtype) and not is_numeric_dtype(s.dtype):
                            logger.debug(
                                "[ApplyDataQuery] Column %r is object; attempting numeric conversion for sort",
                                col,
                            )
                            converted = pd.to_numeric(s, errors="ignore")
                            if is_numeric_dtype(converted.dtype):
                                logger.debug(
                                    "[ApplyDataQuery] Column %r converted to numeric dtype %s",
                                    col, converted.dtype,
                                )
                                df[col] = converted

                    safe_params["by"] = by
                    safe_params["inplace"] = True

                    logger.debug(
                        "[ApplyDataQuery] Applying df.sort_values(inplace=True) with params=%s on df shape=%s",
                        safe_params, df.shape
                    )

                    try:
                        df.sort_values(**safe_params)
                    except ValueError as e:
                        # Fallback for categorical issues
                        if "Categorical categories must be unique" in str(e):
                            logger.warning(
                                "[ApplyDataQuery] sort_values failed due to non-unique categorical "
                                "categories; casting sort columns to str and retrying."
                            )
                            for col in by:
                                if col in df.columns:
                                    df[col] = df[col].astype(str)
                            df.sort_values(**safe_params)
                        else:
                            raise

                    return "Applied operation: sort_values"

                # -------- HEAD --------
                if func_name == "head":
                    n = int(params.get("n", 5))
                    logger.debug(
                        "[ApplyDataQuery] Applying head (in-place) with n=%d on df shape=%s",
                        n, df.shape
                    )
                    if n < len(df):
                        index_to_keep = df.index[:n]
                        index_to_drop = df.index.difference(index_to_keep)
                        df.drop(index=index_to_drop, inplace=True)
                    return "Applied operation: head"

                # -------- TAIL --------
                if func_name == "tail":
                    n = int(params.get("n", 5))
                    logger.debug(
                        "[ApplyDataQuery] Applying tail (in-place) with n=%d on df shape=%s",
                        n, df.shape
                    )
                    if n < len(df):
                        index_to_keep = df.index[-n:]
                        index_to_drop = df.index.difference(index_to_keep)
                        df.drop(index=index_to_drop, inplace=True)
                    return "Applied operation: tail"

                # ------ SAMPLE -------
                if func_name == "sample":
                    logger.debug(
                        "[ApplyDataQuery] Applying sample (in-place) with params=%s on df shape=%s",
                        params, df.shape
                    )
                    # Support either n or frac; default to 50% if unspecified
                    n = params.get("n")
                    frac = params.get("frac")
                    if n is not None:
                        sampled = df.sample(n=int(n))
                    elif frac is not None:
                        sampled = df.sample(frac=float(frac))
                    else:
                        sampled = df.sample(frac=0.5)

                    index_to_drop = df.index.difference(sampled.index)
                    df.drop(index=index_to_drop, inplace=True)
                    return "Applied operation: sample"

            except Exception as e:
                logger.error(
                    f"Failed to apply agent operation {func_name} with params {params}: {e}",
                    exc_info=True
                )
                return f"Failed to apply {func_name}: {e}"

        # C) Unrecognized function: no-op, but log it
        logger.warning(
            "[ApplyDataQuery] Agent returned unrecognized function: %s. No operation applied.",
            func
        )
        return "No operation applied"

    def _hydrate_tags_for_slice(self, df_slice: pd.DataFrame) -> pd.DataFrame:
        """Load tags for the provided slice only and update in-memory views."""
        if df_slice is None or df_slice.empty or "sample_id" not in df_slice.columns:
            return df_slice

        try:
            # Get tracked datasets to load tags
            trn_tracked = self._trn_loader.tracked_dataset if self._trn_loader else None
            tst_tracked = self._tst_loader.tracked_dataset if self._tst_loader else None
        except Exception as e:
            logger.warning(f"Could not access tracked datasets: {e}")
            return df_slice

        if "tags" not in df_slice.columns:
            df_slice["tags"] = ""

        # Build tag lookup dict from tracked datasets (avoid repeated dict lookups in loop)
        tag_dict = {}
        if trn_tracked:
            tag_dict.update(trn_tracked.sample_statistics.get("tags", {}))
        if tst_tracked:
            tag_dict.update(tst_tracked.sample_statistics.get("tags", {}))

        # Vectorized update: use map instead of iterating with .loc
        df_slice["tags"] = df_slice["sample_id"].map(lambda sid: tag_dict.get(int(sid), "")).fillna("")

        # Update main dataframe in one vectorized operation
        if self._all_datasets_df is not None:
            try:
                if isinstance(self._all_datasets_df.index, pd.MultiIndex) and {
                    "origin", "sample_id"
                }.issubset(set(self._all_datasets_df.index.names or [])):
                    # For MultiIndex, update matching rows
                    sample_id_level = self._all_datasets_df.index.get_level_values("sample_id")
                    mask = sample_id_level.isin(df_slice["sample_id"].values)
                    for sid in df_slice["sample_id"].unique():
                        tag_val = df_slice[df_slice["sample_id"] == sid]["tags"].iloc[0]
                        idx_mask = sample_id_level == sid
                        self._all_datasets_df.loc[idx_mask, "tags"] = tag_val
                elif "sample_id" in self._all_datasets_df.columns:
                    # For regular columns, update using isin (faster than loop)
                    mask = self._all_datasets_df["sample_id"].isin(df_slice["sample_id"].values)
                    self._all_datasets_df.loc[mask, "tags"] = self._all_datasets_df.loc[mask, "sample_id"].map(
                        lambda sid: tag_dict.get(int(sid), "")
                    )
            except Exception as e:
                logger.debug(f"[_hydrate_tags_for_slice] Could not update main dataframe: {e}")

        return df_slice

    def _slowUpdateInternals(self):
        current_time = time.time()
        if self._last_internals_update_time is not None and current_time - self._last_internals_update_time <= 10:
            return

        # Just this line, will mess any filtering/ordering that is being applied
        updated_df = self._pull_into_all_data_view_df()

        # Order the rows in updated_df the order in self._all_datasets_df but
        # also make sure that we only keep the rows that are in self._all_datasets_df
        updated_df = updated_df.reindex(self._all_datasets_df.index, copy=False)

        self._all_datasets_df = updated_df
        self._last_internals_update_time = current_time

    def ApplyDataQuery(self, request, context):
        """
        Apply a query on the in-memory dataframe.

        Modes:
          - request.query == ""  → just return counts, do not modify df
          - request.query != ""  → always handled by the agent (natural language path)

        Counts returned:
          - number_of_all_samples: all rows currently in the dataframe
          - number_of_samples_in_the_loop: rows not deny_listed
          - number_of_discarded_samples: rows with deny_listed == True
        """
        with self._lock:
            df = self._all_datasets_df  # authoritative DF, mutated in-place

            # 1) No query: just report counts
            if request.query == "":
                return self._build_success_response(
                    df=df,
                    message=f"Current dataframe has {len(df)} samples",
                )

            try:
                # 2) All non-empty queries go through the agent
                if not request.is_natural_language:
                    logger.debug(
                        "[ApplyDataQuery] Non-NL flag received but structured path was removed; "
                        "treating query as natural language: %r",
                        request.query,
                    )

                if self._agent is None:
                    return pb2.DataQueryResponse(
                        success=False,
                        message="Natural language queries require agent (not available)",
                    )

                # Agent translates query text → operation spec
                operation = self._agent.query(request.query) or {}
                func = operation.get("function")  # e.g., 'df.query', 'df.sort_values', 'df.drop', ...
                params = operation.get("params", {}) or {}

                # 2a) Agent-driven RESET has highest priority
                if params.get("__agent_reset__"):
                    logger.debug("[ApplyDataQuery] Agent requested reset")

                    # Rebuild from loaders; this is the only place we replace the df object
                    self._all_datasets_df = self._pull_into_all_data_view_df()
                    df = self._all_datasets_df

                    return self._build_success_response(
                        df=df,
                        message="Reset view to base dataset",
                    )

                # 2b) All other agent operations mutate df in-place
                message = self._apply_agent_operation(df, func, params)

                # 3) Return updated counts after mutation
                return self._build_success_response(df=df, message=message)

            except Exception as e:
                logger.error(f"ApplyDataQuery: Failed to apply query: {e}", exc_info=True)
                return pb2.DataQueryResponse(
                    success=False,
                    message=f"Failed to apply query: {str(e)}",
                )

    def GetDataSamples(self, request, context):
        """
        Retrieve samples from the dataframe with their data statistics.
        Only allowed when training is paused.
        """
        try:
            logger.info(
                "GetSamples called with start_index=%s, records_cnt=%s",
                request.start_index, request.records_cnt
            )

            # Validate request parameters
            if request.start_index < 0 or request.records_cnt <= 0:
                return pb2.DataSamplesResponse(
                    success=False,
                    message="Invalid start_index or records_cnt",
                    data_records=[]
                )

            # Get the requested slice of the dataframe
            # Protect the update and slice with the lock
            with self._lock:
                self._slowUpdateInternals()
                end_index = request.start_index + request.records_cnt
                df_slice = self._all_datasets_df.iloc[request.start_index:end_index].reset_index()

            # Load tags only for the displayed slice (stream-friendly)
            df_slice = self._hydrate_tags_for_slice(df_slice)

            if df_slice.empty:
                logger.warning("No samples found at index %s", request.start_index)
                return pb2.DataSamplesResponse(
                    success=False,
                    message=f"No samples found at index {request.start_index}",
                    data_records=[]
                )

            logger.info(
                "Retrieving samples from %s to %s", request.start_index, end_index)

            # Build the data records list in parallel with optimized worker count
            data_records = []
            tasks = [(row, request, df_slice.columns) for _, row in df_slice.iterrows()]

            # Use more workers for I/O-bound image processing (CPU count * 2)
            import os
            max_workers = min(len(tasks), os.cpu_count() * 2 if os.cpu_count() else 8)

            with futures.ThreadPoolExecutor(max_workers=max_workers) as executor:
                results = executor.map(self._process_sample_row, tasks, timeout=30)
                data_records = [res for res in results if res is not None]

            logger.info("Retrieved %s data records", len(data_records))
            return pb2.DataSamplesResponse(
                success=True,
                message=f"Retrieved {len(data_records)} data records",
                data_records=data_records
            )

        except Exception as e:
            logger.error("Failed to retrieve samples: %s", str(e), exc_info=True)
            return pb2.DataSamplesResponse(
                success=False,
                message=f"Failed to retrieve samples: {str(e)}\n{traceback.format_exc()}",
                data_records=[]
            )

    def EditDataSample(self, request, context):
        """
        Edit sample metadata (tags, deny_listed, etc.).
        """

        # Make sure dataframe + editable wrappers are initialized
        if self._all_datasets_df is None:
            self._initialize_data_service()

        self._ctx.ensure_components()
        components = self._ctx.components

        # Only support editing these stats for now
        if request.stat_name not in ["tags", "deny_listed"]:
            return pb2.DataEditsResponse(
                success=False,
                message="Only 'tags' and 'deny_listed' stat editing is supported",
            )

        # Normalize tag clearing (empty/None) so UI can remove tags by sending ""
        if request.stat_name == "tags":
            request.string_value = request.string_value or ""

        # We currently do not implement accumulate semantics
        if request.type == pb2.SampleEditType.EDIT_ACCUMULATE:
            return pb2.DataEditsResponse(
                success=False,
                message="Accumulate tagging not supported",
            )

        train_loader = components.get("train_loader")
        test_loader = components.get("test_loader")

        # ---------------------------------------------------------------------
        # 1) Apply edits to the underlying editable dataset wrapper
        # ---------------------------------------------------------------------
        for sid, origin in zip(request.samples_ids, request.sample_origins):
            dataset = None
            if origin == "train":
                dataset = getattr(train_loader, "tracked_dataset", train_loader) if train_loader else None
            elif origin in ("test", "eval"):  # accept both, see below
                dataset = getattr(test_loader, "tracked_dataset", test_loader) if test_loader else None

            if dataset is None:
                continue

            try:
                if hasattr(dataset, "set"):
                    if request.stat_name == "tags":
                        dataset.set(sid, "tags", request.string_value)
                    elif request.stat_name == "deny_listed":
                        dataset.set(sid, "deny_listed", request.bool_value)
                else:
                    logger.warning(
                        f"[EditDataSample] Dataset for origin={origin} does not support 'set'; "
                        "only DataFrame will be updated."
                    )
            except Exception as e:
                logger.warning(f"Could not edit sample {sid}: {e}")

        # ---------------------------------------------------------------------
        # 2) Mirror edits into the in-memory DataFrame (used by the UI / agent)
        # ---------------------------------------------------------------------
        with self._lock:
            if self._all_datasets_df is not None:
                # If origin/sample_id are in the index, use index levels
                uses_multiindex = isinstance(self._all_datasets_df.index, pd.MultiIndex)

                for sid, origin in zip(request.samples_ids, request.sample_origins):
                    value = (
                        request.string_value
                        if request.stat_name == "tags"
                        else request.bool_value
                    )

                    try:
                        if uses_multiindex and set(self._all_datasets_df.index.names) >= {"origin", "sample_id"}:
                            # MultiIndex: select rows by index
                            idx = (origin, sid)
                            # (use .loc on the index tuple directly)
                            self._all_datasets_df.loc[idx, request.stat_name] = value
                        else:
                            # Fallback: origin / sample_id as columns
                            mask = (
                                (self._all_datasets_df["sample_id"] == sid)
                                & (self._all_datasets_df["origin"] == origin)
                            )
                            self._all_datasets_df.loc[mask, request.stat_name] = value

                    except Exception as e:
                        logger.debug(
                            f"[EditDataSample] Failed to update dataframe for sample {sid}: {e}"
                        )

                # Debug AFTER the updates
                try:
                    ids = list(request.samples_ids)
                    origins = list(request.sample_origins)

                    debug_rows = self._all_datasets_df[
                        (self._all_datasets_df["sample_id"].isin(ids))
                        & (self._all_datasets_df["origin"].isin(origins))
                    ]
                    logger.debug(
                        "[DEBUG EditDataSample] Updated rows:\n%s",
                        debug_rows[["sample_id", "origin", "tags", "deny_listed"]].head(),
                    )

                    if request.stat_name == "tags":
                        tagged = self._all_datasets_df[
                            self._all_datasets_df["tags"] == request.string_value
                        ]
                        logger.debug(
                            "[DEBUG EditDataSample] rows with tags == %r right after edit: %d",
                            request.string_value,
                            len(tagged),
                        )
                except Exception as e:
                    logger.debug(f"[DEBUG EditDataSample] Could not inspect updated rows: {e}")

        # ------------------------------------------------------------------
        # 4) Persist tag edits to the tracked dataset (auto-sync to H5)
        # ------------------------------------------------------------------
        if request.stat_name == "tags" and request.samples_ids:
            try:
                for sid in request.samples_ids:
                    tags_str = request.string_value or ""
                    # Save to both train and test tracked datasets
                    if self._trn_loader and hasattr(self._trn_loader.tracked_dataset, 'set'):
                        self._trn_loader.tracked_dataset.set(int(sid), "tags", tags_str)
                    if self._tst_loader and hasattr(self._tst_loader.tracked_dataset, 'set'):
                        self._tst_loader.tracked_dataset.set(int(sid), "tags", tags_str)
            except Exception as e:
                logger.warning(f"Could not persist tags to tracked dataset: {e}")

        return pb2.DataEditsResponse(
            success=True,
            message=f"Edited {len(request.samples_ids)} samples",
        )<|MERGE_RESOLUTION|>--- conflicted
+++ resolved
@@ -26,24 +26,15 @@
 
 def _get_stat_from_row(row, stat_name):
     """Extract stat from dataframe row and convert to DataStat message."""
-<<<<<<< HEAD
-    if stat_name not in row:
-        return None
-
-    value = row[stat_name]
-
-=======
     value = row.get(stat_name)
 
     if value is None or pd.isna(value):
         return None
 
->>>>>>> 8167421e
     # Helper for creating DataStat messages
     def make_stat(type_, shape, **kwargs):
         return pb2.DataStat(name=stat_name, type=type_, shape=shape, **kwargs)
 
-<<<<<<< HEAD
     # 1) Fast-path: None
     if value is None:
         return None
@@ -86,21 +77,11 @@
 
     # 5) list/tuple -> treat as 1D array
     if isinstance(value, (list, tuple)):
-=======
-    if isinstance(value, (int, float)):
-        return make_stat("scalar", [1], value=[float(value)])
-
-    if isinstance(value, str):
-        return make_stat("string", [1], value_string=value)
-
-    if isinstance(value, (list, np.ndarray)):
->>>>>>> 8167421e
         a = np.asarray(value)
         if a.ndim == 0:
             v = float(a.item())
             return make_stat("scalar", [], value=[v])
         return make_stat(
-<<<<<<< HEAD
             "array",
             list(a.shape),
             value=a.ravel().astype(float).tolist(),
@@ -113,11 +94,6 @@
     # 7) strings
     if isinstance(value, str):
         return make_stat("string", [1], value_string=value)
-=======
-            "array", list(a.shape), value=a.flatten().astype(float).tolist())
-
-    return None
->>>>>>> 8167421e
 
     # 8) Fallback: stringify
     return make_stat("string", [1], value_string=str(value)[:512])
@@ -373,26 +349,16 @@
                     raw_img = load_raw_image(dataset, index)
                     original_size = raw_img.size
 
-<<<<<<< HEAD
-                    # Resize logic:
-                    # - width/height < 0 → percentage of original
-                    # - width/height > 0 → absolute, but only downscale
-                    # - 0 → no resize
-=======
                     # Handle resize request
                     # Negative values indicate percentage mode (e.g., -50 means 50% of original)
                     # Positive values indicate absolute pixel dimensions
                     # Zero means no resize
->>>>>>> 8167421e
                     if request.resize_width < 0 and request.resize_height < 0:
                         percent = abs(request.resize_width) / 100.0
                         target_width = int(original_size[0] * percent)
                         target_height = int(original_size[1] * percent)
 
-<<<<<<< HEAD
-=======
                         # Only resize if we're actually reducing size
->>>>>>> 8167421e
                         if target_width < original_size[0] or target_height < original_size[1]:
                             raw_img = raw_img.resize((target_width, target_height))
                     elif request.resize_width > 0 and request.resize_height > 0:
