--- conflicted
+++ resolved
@@ -344,12 +344,8 @@
 
             if request.include_raw_data:
                 try:
-<<<<<<< HEAD
-                    raw_img = load_raw_image(dataset, sample_id)
-=======
                     index = dataset.get_index_from_sample_id(sample_id)
                     raw_img = load_raw_image(dataset, index)
->>>>>>> 284820a2
                     original_size = raw_img.size
 
                     # Resize logic:
