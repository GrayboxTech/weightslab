--- conflicted
+++ resolved
@@ -1,7 +1,4 @@
-<<<<<<< HEAD
-=======
 import os
->>>>>>> 45d5c80d
 import types
 import time
 import grpc
@@ -48,62 +45,9 @@
     # -------------------------------------------------------------------------
     def StreamStatus(self, request_iterator, context):
         logger.debug(f"ExperimentServiceServicer.StreamStatus({request_iterator})")
-<<<<<<< HEAD
-
-        self._ensure_components()
-
-        while True:
-            signal_logger = self._components.get("signal_logger") if getattr(self, "_components", None) else None
-            if signal_logger is None or not hasattr(signal_logger, "queue"):
-                raise RuntimeError("No logger with a queue registered in GLOBAL_LEDGER")
-
-            signal_log = signal_logger.queue.get()
-
-            if "metric_name" in signal_log:
-                logger.info(f"[StreamStatus] Sending metric: {signal_log['metric_name']} = {signal_log.get('metric_value', 'N/A')}")
-
-            if "metric_name" in signal_log and "acc" in signal_log["metric_name"]:
-                logger.debug(f"[signal_log] {signal_log['metric_name']} = {signal_log['metric_value']:.2f}")
-
-            if signal_log is None:
-                break
-
-            metrics_status, annotat_status = None, None
-            if "metric_name" in signal_log:
-                metrics_status = pb2.MetricsStatus(
-                    name=signal_log["metric_name"],
-                    value=signal_log["metric_value"],
-                )
-            elif "annotation" in signal_log:
-                annotat_status = pb2.AnnotatStatus(name=signal_log["annotation"])
-                for key, value in signal_log["metadata"].items():
-                    annotat_status.metadata[key] = value
-
-            training_status = pb2.TrainingStatusEx(
-                timestamp=time.strftime("%Y-%m-%d %H:%M:%S"),
-                experiment_name=signal_log["experiment_name"],
-                model_age=signal_log["model_age"],
-            )
-
-            if metrics_status:
-                training_status.metrics_status.CopyFrom(metrics_status)
-            if annotat_status:
-                training_status.annotat_status.CopyFrom(annotat_status)
-
-            # mark task done on ledger logger queue
-            signal_logger = self._components.get("signal_logger")
-            if signal_logger is not None and hasattr(signal_logger, "queue"):
-                try:
-                    signal_logger.queue.task_done()
-                except Exception:
-                    pass
-
-            yield training_status
-=======
         # delegate to domain ExperimentService
         for status in self._exp_service.stream_status(request_iterator):
             yield status
->>>>>>> 45d5c80d
 
     # -------------------------------------------------------------------------
     # Sample retrieval (images / segmentation / recon)
@@ -129,213 +73,6 @@
     # -------------------------------------------------------------------------
     # Data service helpers + RPCs (for weights_studio UI)
     # -------------------------------------------------------------------------
-<<<<<<< HEAD
-    def _get_stat_from_row(self, row, stat_name):
-        """Extract stat from dataframe row and convert to DataStat message."""
-        try:
-            value = row[stat_name]
-        except (KeyError, IndexError):
-            return None
-
-        if value is None:
-            return None
-
-        if isinstance(value, (int, float)):
-            if pd.isna(value):
-                return None
-            return pb2.DataStat(
-                name=stat_name,
-                type="scalar",
-                shape=[1],
-                value=[float(value)],
-            )
-        elif isinstance(value, str):
-            return pb2.DataStat(
-                name=stat_name,
-                type="string",
-                shape=[1],
-                value_string=value,
-            )
-        elif isinstance(value, (list, np.ndarray)):
-            arr = np.array(value)
-            return pb2.DataStat(
-                name=stat_name,
-                type="array",
-                shape=list(arr.shape),
-                value=arr.flatten().astype(float).tolist(),
-            )
-        return None
-
-    def _initialize_data_service(self):
-        """Initialize data service components using ledger-resolved dataloaders."""
-        try:
-            self._ensure_components()
-
-            train_loader = self._components.get("train_loader")
-            test_loader = self._components.get("test_loader")
-
-            if train_loader is None or test_loader is None:
-                logger.warning("Cannot initialize data service: dataloaders not in ledger")
-                return
-
-            def _dataset_to_df(dataset_or_loader, origin: str) -> pd.DataFrame:
-                """Convert a dataset/loader into a DataFrame usable by the UI."""
-                raw_ds = dataset_or_loader
-                # logger.info(f"DEBUG: Unwrapping {type(raw_ds)} for {origin}")
-                new_ds, new_ids = raw_ds.wrapped_dataset if hasattr(raw_ds, 'wrapped_dataset') else raw_ds.dataset, raw_ds.unique_ids
-                if new_ds is not None:
-                    raw_ds = new_ds
-                if new_ids is not None:
-                    raw_ids = new_ids
-                else:
-                    raw_ids = range(len(raw_ds))
-
-                if raw_ds is None:
-                    logger.warning(f"raw_ds is None for {origin}, returning empty DF")
-                    return pd.DataFrame()
-
-                records = []
-                # Fast path for torchvision-style datasets with data/targets
-                if hasattr(raw_ds, "data") and hasattr(raw_ds, "targets") and raw_ids is not None:
-                    try:
-                        images = raw_ds.data.numpy()
-                        labels = raw_ds.targets.numpy()
-                        for i in range(len(raw_ds)):
-                            uid = raw_ids[i]
-                            records.append(
-                                {
-                                    "sample_id": uid,
-                                    "label": int(labels[i]),
-                                    "image": images[i],
-                                    "origin": origin,
-                                }
-                            )
-                    except Exception as e:
-                        logger.warning(f"Fast path failed for {origin}: {e}")
-
-                df = pd.DataFrame(records)
-
-                # Merge dynamic stats from wrapper if available
-                stats_source = dataset_or_loader
-                try:
-                    if hasattr(stats_source, "as_records"):
-                        stats_records = stats_source.as_records()
-                        if stats_records:
-                            stats_df = pd.DataFrame(stats_records)
-                            if "sample_id" in stats_df.columns:
-                                stats_df["sample_id"] = stats_df["sample_id"].astype(int)
-                            df = pd.merge(
-                                df,
-                                stats_df,
-                                on="sample_id",
-                                how="left",
-                                suffixes=("", "_stats"),
-                            )
-                except Exception as e:
-                    logger.warning(f"Failed to merge stats for {origin}: {e}")
-
-                return df
-
-            train_df = _dataset_to_df(train_loader, "train")
-            eval_df = _dataset_to_df(test_loader, "eval")
-
-            self._all_datasets_df = pd.concat([train_df, eval_df], ignore_index=True)
-
-            if "tags" not in self._all_datasets_df.columns:
-                self._all_datasets_df["tags"] = ""
-            if "deny_listed" not in self._all_datasets_df.columns:
-                self._all_datasets_df["deny_listed"] = False
-
-            logger.info(f"Created combined DataFrame with {len(self._all_datasets_df)} samples")
-            logger.info(f"DataFrame columns: {list(self._all_datasets_df.columns)}")
-
-            # Optional: external agent (weights_studio integration)
-            try:
-                import sys, os
-
-                # path to trainer_services.py
-                current_dir = os.path.dirname(os.path.abspath(__file__))
-
-                # repo root: /Users/.../v0
-                repo_root = os.path.abspath(os.path.join(current_dir, "..", "..", ".."))
-
-                # weights_studio location: /Users/.../v0/weights_studio
-                weights_studio_path = os.path.join(repo_root, "weights_studio/agent")
-
-                if os.path.isdir(weights_studio_path) and weights_studio_path not in sys.path:
-                    sys.path.append(weights_studio_path)
-
-                import agent
-
-                logger.info(f"DEBUG: agent module loaded from: {agent.__file__}")
-                self._agent = agent.DataManipulationAgent(self._all_datasets_df)
-                logger.info("Data service initialized successfully with agent")
-
-            except ImportError as e:
-                logger.warning(f"DataManipulationAgent not available: {e}")
-                self._agent = None
-
-        except Exception as e:
-            logger.error(f"Data service initialization failed: {e}")
-            self._agent = None
-
-    def _refresh_data_stats(self):
-        """Refresh dynamic stats in the dataframe from underlying datasets."""
-        if self._all_datasets_df is None:
-            return
-
-        try:
-            dfs = []
-
-            def _get_stats(loader, origin: str):
-                if not loader:
-                    return None
-                recs = None
-                if hasattr(loader, "as_records"):
-                    recs = loader.as_records()
-                else:
-                    ds = getattr(loader, "dataset", loader)
-                    if hasattr(ds, "as_records"):
-                        recs = ds.as_records()
-                if recs:
-                    df = pd.DataFrame(recs)
-                    df["origin"] = origin
-                    if "sample_id" in df.columns:
-                        df["sample_id"] = df["sample_id"].astype(int)
-                    return df
-                return None
-
-            train_stats = _get_stats(self._components.get("train_loader"), "train")
-            if train_stats is not None:
-                dfs.append(train_stats)
-
-            eval_stats = _get_stats(self._components.get("test_loader"), "eval")
-            if eval_stats is not None:
-                dfs.append(eval_stats)
-
-            if not dfs:
-                return
-
-            all_stats = pd.concat(dfs, ignore_index=True)
-            if all_stats.empty:
-                return
-
-            target_df = self._all_datasets_df.set_index(["origin", "sample_id"])
-            source_df = all_stats.set_index(["origin", "sample_id"])
-
-            for col in source_df.columns:
-                target_df[col] = source_df[col]
-
-            self._all_datasets_df = target_df.reset_index()
-
-            if self._agent:
-                self._agent.df = self._all_datasets_df
-
-        except Exception as e:
-            logger.warning(f"Failed to refresh data stats: {e}")
-
-=======
->>>>>>> 45d5c80d
     def ApplyDataQuery(self, request, context):
         return self._exp_service.data_service.ApplyDataQuery(request, context)
 
@@ -379,11 +116,7 @@
         server = grpc.server(futures.ThreadPoolExecutor(max_workers=n_workers_grpc))
         servicer = trainer.ExperimentServiceServicer()
         pb2_grpc.add_ExperimentServiceServicer_to_server(servicer, server)
-<<<<<<< HEAD
-        server.add_insecure_port(f'0.0.0.0:{port_grpc}')  # guarantees IPv4 connectivity from containers.
-=======
         server.add_insecure_port(f'{grpc_host}:'+ str(grpc_port))  # guarantees IPv4 connectivity from containers.
->>>>>>> 45d5c80d
         try:
             server.start()
             server.wait_for_termination()
